// Copyright (c) 2023 Canonical Ltd
//
// This program is free software: you can redistribute it and/or modify
// it under the terms of the GNU General Public License version 3 as
// published by the Free Software Foundation.
//
// This program is distributed in the hope that it will be useful,
// but WITHOUT ANY WARRANTY; without even the implied warranty of
// MERCHANTABILITY or FITNESS FOR A PARTICULAR PURPOSE.  See the
// GNU General Public License for more details.
//
// You should have received a copy of the GNU General Public License
// along with this program.  If not, see <http://www.gnu.org/licenses/>.

package daemon

import (
	"bytes"
	"context"
	"encoding/json"
	"fmt"
	"net/http"
	"net/url"
	"strconv"
	"strings"
	"time"

	. "gopkg.in/check.v1"

	"github.com/canonical/pebble/internals/osutil/sys"
	"github.com/canonical/pebble/internals/overlord/state"
)

func fakeSysGetuid(fakeUid uint32) (restore func()) {
	old := sysGetuid
	sysGetuid = func() sys.UserID {
		return sys.UserID(fakeUid)
	}
	restore = func() {
		sysGetuid = old
	}
	return restore
}

func (s *apiSuite) TestNoticesFilterUserID(c *C) {
	restore := fakeSysGetuid(0)
	defer restore()
	// A bit hacky... filter by user ID which doesn't have any notices to just
	// get public notices (those with nil user ID)
	s.testNoticesFilter(c, func(after time.Time) url.Values {
		return url.Values{"user-id": {"1000"}}
	})
}

func (s *apiSuite) TestNoticesFilterType(c *C) {
	restore := fakeSysGetuid(0)
	defer restore()
	s.testNoticesFilter(c, func(after time.Time) url.Values {
		return url.Values{"types": {"custom"}}
	})
}

func (s *apiSuite) TestNoticesFilterKey(c *C) {
	restore := fakeSysGetuid(0)
	defer restore()
	s.testNoticesFilter(c, func(after time.Time) url.Values {
		return url.Values{"keys": {"a.b/2"}}
	})
}

func (s *apiSuite) TestNoticesFilterAfter(c *C) {
	restore := fakeSysGetuid(0)
	defer restore()
	s.testNoticesFilter(c, func(after time.Time) url.Values {
		return url.Values{"after": {after.UTC().Format(time.RFC3339Nano)}}
	})
}

func (s *apiSuite) TestNoticesFilterAll(c *C) {
	restore := fakeSysGetuid(0)
	defer restore()
	s.testNoticesFilter(c, func(after time.Time) url.Values {
		return url.Values{
			"user-id": {"1000"},
			"types":   {"custom"},
			"keys":    {"a.b/2"},
			"after":   {after.UTC().Format(time.RFC3339Nano)},
		}
	})
}

func (s *apiSuite) testNoticesFilter(c *C, makeQuery func(after time.Time) url.Values) {
	s.daemon(c)

	st := s.d.overlord.State()
	st.Lock()
	uid := uint32(123)
	addNotice(c, st, &uid, state.WarningNotice, "warning", nil)
	after := time.Now()
	time.Sleep(time.Microsecond)
	noticeID, err := st.AddNotice(nil, state.CustomNotice, "a.b/2", &state.AddNoticeOptions{
		Data: map[string]string{"k": "v"},
	})
	c.Assert(err, IsNil)
	st.Unlock()

	query := makeQuery(after)
	req, err := http.NewRequest("GET", "/v1/notices?"+query.Encode(), nil)
	c.Assert(err, IsNil)
	req.RemoteAddr = "pid=100;uid=0;socket=;"
	noticesCmd := apiCmd("/v1/notices")
	rsp, ok := noticesCmd.GET(noticesCmd, req, nil).(*resp)
	c.Assert(ok, Equals, true)

	c.Check(rsp.Type, Equals, ResponseTypeSync)
	c.Check(rsp.Status, Equals, http.StatusOK)
	notices, ok := rsp.Result.([]*state.Notice)
	c.Assert(ok, Equals, true)
	c.Assert(notices, HasLen, 1)
	n := noticeToMap(c, notices[0])

	firstOccurred, err := time.Parse(time.RFC3339, n["first-occurred"].(string))
	c.Assert(err, IsNil)
	c.Assert(firstOccurred.After(after), Equals, true)
	lastOccurred, err := time.Parse(time.RFC3339, n["last-occurred"].(string))
	c.Assert(err, IsNil)
	c.Assert(lastOccurred.Equal(firstOccurred), Equals, true)
	lastRepeated, err := time.Parse(time.RFC3339, n["last-repeated"].(string))
	c.Assert(err, IsNil)
	c.Assert(lastRepeated.Equal(firstOccurred), Equals, true)

	delete(n, "first-occurred")
	delete(n, "last-occurred")
	delete(n, "last-repeated")
	c.Assert(n, DeepEquals, map[string]any{
		"id":           noticeID,
		"user-id":      nil,
		"type":         "custom",
		"key":          "a.b/2",
		"occurrences":  1.0,
		"last-data":    map[string]any{"k": "v"},
		"expire-after": "168h0m0s",
	})
}

func (s *apiSuite) TestNoticesFilterMultipleTypes(c *C) {
	s.daemon(c)
	restore := fakeSysGetuid(0)
	defer restore()

	st := s.d.overlord.State()
	st.Lock()
	addNotice(c, st, nil, state.ChangeUpdateNotice, "123", nil)
	time.Sleep(time.Microsecond)
	addNotice(c, st, nil, state.CustomNotice, "a.b/x", nil)
	time.Sleep(time.Microsecond)
	addNotice(c, st, nil, state.WarningNotice, "danger", nil)
	st.Unlock()

	req, err := http.NewRequest("GET", "/v1/notices?types=change-update&types=warning", nil)
	c.Assert(err, IsNil)
	req.RemoteAddr = "pid=100;uid=1000;socket=;"
	noticesCmd := apiCmd("/v1/notices")
	rsp, ok := noticesCmd.GET(noticesCmd, req, nil).(*resp)
	c.Assert(ok, Equals, true)

	c.Check(rsp.Type, Equals, ResponseTypeSync)
	c.Check(rsp.Status, Equals, http.StatusOK)
	notices, ok := rsp.Result.([]*state.Notice)
	c.Assert(ok, Equals, true)
	c.Assert(notices, HasLen, 2)
	n := noticeToMap(c, notices[0])
	c.Assert(n["type"], Equals, "change-update")
	n = noticeToMap(c, notices[1])
	c.Assert(n["type"], Equals, "warning")
}

func (s *apiSuite) TestNoticesFilterMultipleKeys(c *C) {
	s.daemon(c)
	restore := fakeSysGetuid(0)
	defer restore()

	st := s.d.overlord.State()
	st.Lock()
	addNotice(c, st, nil, state.ChangeUpdateNotice, "123", nil)
	time.Sleep(time.Microsecond)
	addNotice(c, st, nil, state.CustomNotice, "a.b/x", nil)
	time.Sleep(time.Microsecond)
	addNotice(c, st, nil, state.WarningNotice, "danger", nil)
	st.Unlock()

	req, err := http.NewRequest("GET", "/v1/notices?keys=a.b/x&keys=danger", nil)
	c.Assert(err, IsNil)
	req.RemoteAddr = "pid=100;uid=1000;socket=;"
	noticesCmd := apiCmd("/v1/notices")
	rsp, ok := noticesCmd.GET(noticesCmd, req, nil).(*resp)
	c.Assert(ok, Equals, true)

	c.Check(rsp.Type, Equals, ResponseTypeSync)
	c.Check(rsp.Status, Equals, http.StatusOK)
	notices, ok := rsp.Result.([]*state.Notice)
	c.Assert(ok, Equals, true)
	c.Assert(notices, HasLen, 2)
	n := noticeToMap(c, notices[0])
	c.Assert(n["key"], Equals, "a.b/x")
	n = noticeToMap(c, notices[1])
	c.Assert(n["key"], Equals, "danger")
}

func (s *apiSuite) TestNoticesFilterInvalidTypes(c *C) {
	s.daemon(c)
	restore := fakeSysGetuid(0)
	defer restore()

	st := s.d.Overlord().State()
	st.Lock()
	addNotice(c, st, nil, state.ChangeUpdateNotice, "123", nil)
	addNotice(c, st, nil, state.WarningNotice, "danger", nil)
	st.Unlock()

	// Check that invalid types are discarded, and notices with remaining
	// types are requested as expected, without error.
	req, err := http.NewRequest("GET", "/v1/notices?types=foo&types=warning&types=bar,baz", nil)
	c.Assert(err, IsNil)
	req.RemoteAddr = "pid=100;uid=1000;socket=;"
	noticesCmd := apiCmd("/v1/notices")
	rsp, ok := noticesCmd.GET(noticesCmd, req, nil).(*resp)
	c.Assert(ok, Equals, true)

	c.Check(rsp.Type, Equals, ResponseTypeSync)
	c.Check(rsp.Status, Equals, http.StatusOK)
	notices, ok := rsp.Result.([]*state.Notice)
	c.Assert(ok, Equals, true)
	c.Assert(notices, HasLen, 1)
	n := noticeToMap(c, notices[0])
	c.Assert(n["type"], Equals, "warning")

	// Check that if all types are invalid, no notices are returned, and there
	// is no error.
	req, err = http.NewRequest("GET", "/v1/notices?types=foo&types=bar,baz", nil)
	req.RemoteAddr = "pid=100;uid=1000;socket=;"
	c.Assert(err, IsNil)
	noticesCmd = apiCmd("/v1/notices")
	rsp, ok = noticesCmd.GET(noticesCmd, req, nil).(*resp)
	c.Assert(ok, Equals, true)

	c.Check(rsp.Type, Equals, ResponseTypeSync)
	c.Check(rsp.Status, Equals, http.StatusOK)
	notices, ok = rsp.Result.([]*state.Notice)
	c.Assert(ok, Equals, true)
	c.Assert(notices, HasLen, 0)
}

func (s *apiSuite) TestNoticesUserIDAdminDefault(c *C) {
	s.daemon(c)
	restore := fakeSysGetuid(0)
	defer restore()

	st := s.d.overlord.State()
	st.Lock()
	admin := uint32(0)
	nonAdmin := uint32(1000)
	otherNonAdmin := uint32(123)
	addNotice(c, st, &admin, state.ChangeUpdateNotice, "123", nil)
	time.Sleep(time.Microsecond)
	addNotice(c, st, &nonAdmin, state.CustomNotice, "a.b/x", nil)
	time.Sleep(time.Microsecond)
	addNotice(c, st, &otherNonAdmin, state.CustomNotice, "a.b/y", nil)
	time.Sleep(time.Microsecond)
	addNotice(c, st, nil, state.WarningNotice, "danger", nil)
	st.Unlock()

	noticesCmd := apiCmd("/v1/notices")

	// Test that admin user sees their own and all public notices if no filter is specified
	req, err := http.NewRequest("GET", "/v1/notices", nil)
	c.Assert(err, IsNil)
	req.RemoteAddr = "pid=100;uid=0;socket=;"
	rsp, ok := noticesCmd.GET(noticesCmd, req, nil).(*resp)
	c.Assert(ok, Equals, true)

	c.Check(rsp.Type, Equals, ResponseTypeSync)
	c.Check(rsp.Status, Equals, http.StatusOK)
	notices, ok := rsp.Result.([]*state.Notice)
	c.Assert(ok, Equals, true)
	c.Assert(notices, HasLen, 2)
	n := noticeToMap(c, notices[0])
	c.Assert(n["user-id"], Equals, float64(admin))
	c.Assert(n["key"], Equals, "123")
	n = noticeToMap(c, notices[1])
	c.Assert(n["user-id"], Equals, nil)
	c.Assert(n["key"], Equals, "danger")
}

func (s *apiSuite) TestNoticesUserIDAdminFilter(c *C) {
	s.daemon(c)
	restore := fakeSysGetuid(0)
	defer restore()

	st := s.d.overlord.State()
	st.Lock()
	admin := uint32(0)
	nonAdmin := uint32(1000)
	otherNonAdmin := uint32(123)
	addNotice(c, st, &admin, state.ChangeUpdateNotice, "123", nil)
	time.Sleep(time.Microsecond)
	addNotice(c, st, &nonAdmin, state.CustomNotice, "a.b/x", nil)
	time.Sleep(time.Microsecond)
	addNotice(c, st, &otherNonAdmin, state.CustomNotice, "a.b/y", nil)
	time.Sleep(time.Microsecond)
	addNotice(c, st, nil, state.WarningNotice, "danger", nil)
	st.Unlock()

	noticesCmd := apiCmd("/v1/notices")

<<<<<<< HEAD
	for _, adminUID := range []uint32{0, 0xbadd00d} {
		// Test that admin can filter on any user IDs, and always gets public notices too
		for _, uid := range []uint32{0, 1000, 123} {
			userIDValues := url.Values{}
			userIDValues.Add("user-id", strconv.FormatUint(uint64(uid), 10))
			reqUrl := fmt.Sprintf("/v1/notices?%s", userIDValues.Encode())
			req, err := http.NewRequest("GET", reqUrl, nil)
			c.Assert(err, IsNil)
			req.RemoteAddr = fmt.Sprintf("pid=100;uid=%d;socket=;", adminUID)
			rsp, ok := noticesCmd.GET(noticesCmd, req, nil).(*resp)
			c.Assert(ok, Equals, true)

			c.Check(rsp.Type, Equals, ResponseTypeSync)
			c.Check(rsp.Status, Equals, http.StatusOK)
			notices, ok := rsp.Result.([]*state.Notice)
			c.Assert(ok, Equals, true)
			c.Assert(notices, HasLen, 2)
			n := noticeToMap(c, notices[0])
			c.Assert(n["user-id"], Equals, float64(uid))
			n = noticeToMap(c, notices[1])
			c.Assert(n["user-id"], Equals, nil)
		}
=======
	// Test that admin can filter on any user ID, and always gets public notices too
	for _, uid := range []uint32{0, 1000, 123} {
		userIDValues := url.Values{}
		userIDValues.Add("user-id", strconv.FormatUint(uint64(uid), 10))
		reqUrl := fmt.Sprintf("/v1/notices?%s", userIDValues.Encode())
		req, err := http.NewRequest("GET", reqUrl, nil)
		c.Assert(err, IsNil)
		req.RemoteAddr = "pid=100;uid=0;socket=;"
		rsp, ok := noticesCmd.GET(noticesCmd, req, nil).(*resp)
		c.Assert(ok, Equals, true)

		c.Check(rsp.Type, Equals, ResponseTypeSync)
		c.Check(rsp.Status, Equals, http.StatusOK)
		notices, ok := rsp.Result.([]*state.Notice)
		c.Assert(ok, Equals, true)
		c.Assert(notices, HasLen, 2)
		n := noticeToMap(c, notices[0])
		c.Assert(n["user-id"], Equals, float64(uid))
		n = noticeToMap(c, notices[1])
		c.Assert(n["user-id"], Equals, nil)
>>>>>>> df7277e5
	}
}

func (s *apiSuite) TestNoticesUserIDNonAdminDefault(c *C) {
	s.daemon(c)
	restore := fakeSysGetuid(0)
	defer restore()

	st := s.d.overlord.State()
	st.Lock()
	admin := uint32(0)
	nonAdmin := uint32(1000)
	otherNonAdmin := uint32(123)
	addNotice(c, st, &admin, state.ChangeUpdateNotice, "123", nil)
	time.Sleep(time.Microsecond)
	addNotice(c, st, &nonAdmin, state.CustomNotice, "a.b/x", nil)
	time.Sleep(time.Microsecond)
	addNotice(c, st, &otherNonAdmin, state.CustomNotice, "a.b/y", nil)
	time.Sleep(time.Microsecond)
	addNotice(c, st, nil, state.WarningNotice, "danger", nil)
	st.Unlock()

	noticesCmd := apiCmd("/v1/notices")

	// Test that non-admin user by default only sees their notices and public notices.
	req, err := http.NewRequest("GET", "/v1/notices", nil)
	c.Assert(err, IsNil)
	req.RemoteAddr = "pid=100;uid=1000;socket=;"
	rsp, ok := noticesCmd.GET(noticesCmd, req, nil).(*resp)
	c.Assert(ok, Equals, true)

	c.Check(rsp.Type, Equals, ResponseTypeSync)
	c.Check(rsp.Status, Equals, http.StatusOK)
	notices, ok := rsp.Result.([]*state.Notice)
	c.Assert(ok, Equals, true)
	c.Assert(notices, HasLen, 2)
	n := noticeToMap(c, notices[0])
	c.Assert(n["user-id"], Equals, float64(nonAdmin))
	c.Assert(n["key"], Equals, "a.b/x")
	n = noticeToMap(c, notices[1])
	c.Assert(n["user-id"], Equals, nil)
	c.Assert(n["key"], Equals, "danger")
}

<<<<<<< HEAD
func (s *apiSuite) TestNoticesUserIDsNonAdminFilter(c *C) {
=======
func (s *apiSuite) TestNoticesUserIDNonAdminFilter(c *C) {
	s.daemon(c)
>>>>>>> df7277e5
	restore := fakeSysGetuid(0)
	defer restore()
	s.daemon(c)

	st := s.d.overlord.State()
	st.Lock()
	nonAdmin := uint32(1000)
	addNotice(c, st, &nonAdmin, state.CustomNotice, "a.b/x", nil)
	st.Unlock()

	noticesCmd := apiCmd("/v1/notices")

	// Test that non-admin user may not use --user-id filter
	reqUrl := "/v1/notices?user-id=1000"
	req, err := http.NewRequest("GET", reqUrl, nil)
	c.Assert(err, IsNil)
	req.RemoteAddr = "pid=100;uid=1000;socket=;"
	rsp, ok := noticesCmd.GET(noticesCmd, req, nil).(*resp)
	c.Assert(ok, Equals, true)

	c.Check(rsp.Type, Equals, ResponseTypeError)
	c.Check(rsp.Status, Equals, http.StatusForbidden)
	_, ok = rsp.Result.(*errorResult)
	c.Assert(ok, Equals, true)
}

func (s *apiSuite) TestNoticesSelectAdminFilter(c *C) {
	s.daemon(c)
	restore := fakeSysGetuid(0)
	defer restore()

	st := s.d.overlord.State()
	st.Lock()
	admin := uint32(0)
	nonAdmin := uint32(1000)
	otherNonAdmin := uint32(123)
	addNotice(c, st, &admin, state.ChangeUpdateNotice, "123", nil)
	time.Sleep(time.Microsecond)
	addNotice(c, st, &nonAdmin, state.CustomNotice, "a.b/x", nil)
	time.Sleep(time.Microsecond)
	addNotice(c, st, &otherNonAdmin, state.CustomNotice, "a.b/y", nil)
	time.Sleep(time.Microsecond)
	addNotice(c, st, nil, state.WarningNotice, "danger", nil)
	st.Unlock()

	noticesCmd := apiCmd("/v1/notices")

	// Test that admin user may get all notices with --select=all filter
	reqUrl := "/v1/notices?select=all"
	req, err := http.NewRequest("GET", reqUrl, nil)
	c.Check(err, IsNil)
	req.RemoteAddr = "pid=100;uid=0;socket=;"
	rsp, ok := noticesCmd.GET(noticesCmd, req, nil).(*resp)
	c.Assert(ok, Equals, true)

	c.Check(rsp.Type, Equals, ResponseTypeSync)
	c.Check(rsp.Status, Equals, http.StatusOK)
	notices, ok := rsp.Result.([]*state.Notice)
	c.Assert(ok, Equals, true)
	c.Assert(notices, HasLen, 4)
	n := noticeToMap(c, notices[0])
	c.Assert(n["user-id"], Equals, float64(admin))
	c.Assert(n["key"], Equals, "123")
	n = noticeToMap(c, notices[1])
	c.Assert(n["user-id"], Equals, float64(nonAdmin))
	c.Assert(n["key"], Equals, "a.b/x")
	n = noticeToMap(c, notices[2])
	c.Assert(n["user-id"], Equals, float64(otherNonAdmin))
	c.Assert(n["key"], Equals, "a.b/y")
	n = noticeToMap(c, notices[3])
	c.Assert(n["user-id"], Equals, nil)
	c.Assert(n["key"], Equals, "danger")
}

func (s *apiSuite) TestNoticesSelectNonAdminFilter(c *C) {
	s.daemon(c)
	restore := fakeSysGetuid(0)
	defer restore()

	st := s.d.Overlord().State()
	st.Lock()
	nonAdmin := uint32(1000)
	addNotice(c, st, &nonAdmin, state.WarningNotice, "error1", nil)
	st.Unlock()

	noticesCmd := apiCmd("/v1/notices")

	// Test that non-admin user may not use --select filter
	reqUrl := "/v2/notices?select=all"
	req, err := http.NewRequest("GET", reqUrl, nil)
	c.Check(err, IsNil)
	req.RemoteAddr = "pid=100;uid=1000;socket=;"
	rsp, ok := noticesCmd.GET(noticesCmd, req, nil).(*resp)
	c.Assert(ok, Equals, true)

	c.Check(rsp.Type, Equals, ResponseTypeError)
	c.Check(rsp.Status, Equals, http.StatusForbidden)
	_, ok = rsp.Result.(*errorResult)
	c.Assert(ok, Equals, true)
}

func (s *apiSuite) TestNoticesUnknownRequestUID(c *C) {
	restore := fakeSysGetuid(0)
	defer restore()
	s.daemon(c)

	st := s.d.overlord.State()
	st.Lock()
	addNotice(c, st, nil, state.WarningNotice, "danger", nil)
	st.Unlock()

	noticesCmd := apiCmd("/v1/notices")

	// Test that a connection with unknown UID is forbidden from receiving notices
	req, err := http.NewRequest("GET", "/v1/notices", nil)
	c.Assert(err, IsNil)
	req.RemoteAddr = "pid=100;uid=;socket=;"
	rsp, ok := noticesCmd.GET(noticesCmd, req, nil).(*resp)
	c.Assert(ok, Equals, true)

	c.Check(rsp.Type, Equals, ResponseTypeError)
	c.Check(rsp.Status, Equals, http.StatusForbidden)
	_, ok = rsp.Result.(*errorResult)
	c.Assert(ok, Equals, true)
}

func (s *apiSuite) TestNoticesWait(c *C) {
	restore := fakeSysGetuid(0)
	defer restore()
	s.daemon(c)

	st := s.d.overlord.State()
	go func() {
		time.Sleep(10 * time.Millisecond)
		st.Lock()
		addNotice(c, st, nil, state.CustomNotice, "a.b/1", nil)
		st.Unlock()
	}()

	req, err := http.NewRequest("GET", "/v1/notices?timeout=1s", nil)
	c.Assert(err, IsNil)
	req.RemoteAddr = "pid=100;uid=1000;socket=;"
	noticesCmd := apiCmd("/v1/notices")
	rsp, ok := noticesCmd.GET(noticesCmd, req, nil).(*resp)
	c.Assert(ok, Equals, true)

	c.Check(rsp.Type, Equals, ResponseTypeSync)
	c.Check(rsp.Status, Equals, http.StatusOK)
	notices, ok := rsp.Result.([]*state.Notice)
	c.Assert(ok, Equals, true)
	c.Assert(notices, HasLen, 1)
	n := noticeToMap(c, notices[0])
	c.Check(n["user-id"], Equals, nil)
	c.Check(n["type"], Equals, "custom")
	c.Check(n["key"], Equals, "a.b/1")
}

func (s *apiSuite) TestNoticesTimeout(c *C) {
	restore := fakeSysGetuid(0)
	defer restore()
	s.daemon(c)

	req, err := http.NewRequest("GET", "/v1/notices?timeout=1ms", nil)
	c.Assert(err, IsNil)
	req.RemoteAddr = "pid=100;uid=1000;socket=;"
	noticesCmd := apiCmd("/v1/notices")
	rsp, ok := noticesCmd.GET(noticesCmd, req, nil).(*resp)
	c.Assert(ok, Equals, true)

	c.Check(rsp.Type, Equals, ResponseTypeSync)
	c.Check(rsp.Status, Equals, http.StatusOK)
	notices, ok := rsp.Result.([]*state.Notice)
	c.Assert(ok, Equals, true)
	c.Assert(notices, HasLen, 0)
}

func (s *apiSuite) TestNoticesRequestCancelled(c *C) {
	restore := fakeSysGetuid(0)
	defer restore()
	s.daemon(c)

	ctx, cancel := context.WithCancel(context.Background())
	defer cancel()
	go func() {
		time.Sleep(10 * time.Millisecond)
		cancel()
	}()

	start := time.Now()
	req, err := http.NewRequestWithContext(ctx, "GET", "/v1/notices?timeout=1s", nil)
	c.Assert(err, IsNil)
	req.RemoteAddr = "pid=100;uid=1000;socket=;"
	noticesCmd := apiCmd("/v1/notices")
	rsp, ok := noticesCmd.GET(noticesCmd, req, nil).(*resp)
	c.Assert(ok, Equals, true)

	c.Check(rsp.Type, Equals, ResponseTypeError)
	c.Check(rsp.Status, Equals, http.StatusBadRequest)
	result, ok := rsp.Result.(*errorResult)
	c.Assert(ok, Equals, true)
	c.Check(result.Message, Matches, "request canceled")

	elapsed := time.Since(start)
	c.Check(elapsed > 10*time.Millisecond, Equals, true)
	c.Check(elapsed < time.Second, Equals, true)
}

func (s *apiSuite) TestNoticesInvalidUserID(c *C) {
	restore := fakeSysGetuid(0)
	defer restore()
	s.testNoticesBadRequest(c, "user-id=foo", `invalid "user-id" filter:.*`)
}

func (s *apiSuite) TestNoticesInvalidUserIDMultiple(c *C) {
	restore := fakeSysGetuid(0)
	defer restore()
	s.testNoticesBadRequest(c, "user-id=1000&user-id=1234", `invalid "user-id" filter:.*`)
}

func (s *apiSuite) TestNoticesInvalidUserIDHigh(c *C) {
	restore := fakeSysGetuid(0)
	defer restore()
	s.testNoticesBadRequest(c, "user-id=4294967296", `invalid "user-id" filter:.*`)
}

func (s *apiSuite) TestNoticesInvalidUserIDLow(c *C) {
	restore := fakeSysGetuid(0)
	defer restore()
	s.testNoticesBadRequest(c, "user-id=-1", `invalid "user-id" filter:.*`)
}

func (s *apiSuite) TestNoticesInvalidSelect(c *C) {
	restore := fakeSysGetuid(0)
	defer restore()
	s.testNoticesBadRequest(c, "select=foo", `invalid "select" filter:.*`)
}

func (s *apiSuite) TestNoticesInvalidUserIDWithSelect(c *C) {
	restore := fakeSysGetuid(0)
	defer restore()
	s.testNoticesBadRequest(c, "user-id=1234&select=all", `cannot use both "select" and "user-id" parameters`)
}

func (s *apiSuite) TestNoticesInvalidAfter(c *C) {
	restore := fakeSysGetuid(0)
	defer restore()
	s.testNoticesBadRequest(c, "after=foo", `invalid "after" timestamp.*`)
}

func (s *apiSuite) TestNoticesInvalidTimeout(c *C) {
	restore := fakeSysGetuid(0)
	defer restore()
	s.testNoticesBadRequest(c, "timeout=foo", "invalid timeout.*")
}

func (s *apiSuite) testNoticesBadRequest(c *C, query, errorMatch string) {
	s.daemon(c)

	req, err := http.NewRequest("GET", "/v1/notices?"+query, nil)
	c.Assert(err, IsNil)
	req.RemoteAddr = "pid=100;uid=0;socket=;"
	noticesCmd := apiCmd("/v1/notices")
	rsp, ok := noticesCmd.GET(noticesCmd, req, nil).(*resp)
	c.Assert(ok, Equals, true)

	c.Check(rsp.Type, Equals, ResponseTypeError)
	c.Check(rsp.Status, Equals, http.StatusBadRequest)
	result, ok := rsp.Result.(*errorResult)
	c.Assert(ok, Equals, true)
	c.Assert(result.Message, Matches, errorMatch)
}

func (s *apiSuite) TestAddNotice(c *C) {
	restore := fakeSysGetuid(0)
	defer restore()
	s.daemon(c)

	start := time.Now()
	body := []byte(`{
		"action": "add",
		"type": "custom",
		"key": "a.b/1",
		"repeat-after": "1h",
		"data": {"k": "v"}
	}`)
	req, err := http.NewRequest("POST", "/v1/notices", bytes.NewReader(body))
	c.Assert(err, IsNil)
	req.RemoteAddr = "pid=100;uid=1000;socket=;"
	noticesCmd := apiCmd("/v1/notices")
	rsp, ok := noticesCmd.POST(noticesCmd, req, nil).(*resp)
	c.Assert(ok, Equals, true)

	c.Check(rsp.Type, Equals, ResponseTypeSync)
	c.Check(rsp.Status, Equals, http.StatusOK)
	resultBytes, err := json.Marshal(rsp.Result)
	c.Assert(err, IsNil)

	st := s.d.overlord.State()
	st.Lock()
	notices := st.Notices(nil)
	st.Unlock()
	c.Assert(notices, HasLen, 1)
	n := noticeToMap(c, notices[0])
	noticeID, ok := n["id"].(string)
	c.Assert(ok, Equals, true)
	c.Assert(string(resultBytes), Equals, `{"id":"`+noticeID+`"}`)

	firstOccurred, err := time.Parse(time.RFC3339, n["first-occurred"].(string))
	c.Assert(err, IsNil)
	c.Assert(firstOccurred.After(start), Equals, true)
	lastOccurred, err := time.Parse(time.RFC3339, n["last-occurred"].(string))
	c.Assert(err, IsNil)
	c.Assert(lastOccurred.Equal(firstOccurred), Equals, true)
	lastRepeated, err := time.Parse(time.RFC3339, n["last-repeated"].(string))
	c.Assert(err, IsNil)
	c.Assert(lastRepeated.Equal(firstOccurred), Equals, true)

	delete(n, "first-occurred")
	delete(n, "last-occurred")
	delete(n, "last-repeated")
	c.Assert(n, DeepEquals, map[string]any{
		"id":           noticeID,
		"user-id":      1000.0,
		"type":         "custom",
		"key":          "a.b/1",
		"occurrences":  1.0,
		"last-data":    map[string]any{"k": "v"},
		"expire-after": "168h0m0s",
		"repeat-after": "1h0m0s",
	})
}

func (s *apiSuite) TestAddNoticeMinimal(c *C) {
	restore := fakeSysGetuid(0)
	defer restore()
	s.daemon(c)

	body := []byte(`{
		"action": "add",
		"type": "custom",
		"key": "a.b/1"
	}`)
	req, err := http.NewRequest("POST", "/v1/notices", bytes.NewReader(body))
	c.Assert(err, IsNil)
	req.RemoteAddr = "pid=100;uid=1000;socket=;"
	noticesCmd := apiCmd("/v1/notices")
	rsp, ok := noticesCmd.POST(noticesCmd, req, nil).(*resp)
	c.Assert(ok, Equals, true)

	c.Check(rsp.Type, Equals, ResponseTypeSync)
	c.Check(rsp.Status, Equals, http.StatusOK)
	resultBytes, err := json.Marshal(rsp.Result)
	c.Assert(err, IsNil)

	st := s.d.overlord.State()
	st.Lock()
	notices := st.Notices(nil)
	st.Unlock()
	c.Assert(notices, HasLen, 1)
	n := noticeToMap(c, notices[0])
	noticeID, ok := n["id"].(string)
	c.Assert(ok, Equals, true)
	c.Assert(string(resultBytes), Equals, `{"id":"`+noticeID+`"}`)

	delete(n, "first-occurred")
	delete(n, "last-occurred")
	delete(n, "last-repeated")
	c.Assert(n, DeepEquals, map[string]any{
		"id":           noticeID,
		"user-id":      1000.0,
		"type":         "custom",
		"key":          "a.b/1",
		"occurrences":  1.0,
		"expire-after": "168h0m0s",
	})
}

func (s *apiSuite) TestAddNoticeInvalidRequestUid(c *C) {
	restore := fakeSysGetuid(0)
	defer restore()
	s.daemon(c)

	body := []byte(`{
		"action": "add",
		"type": "custom",
		"key": "a.b/1"
	}`)
	req, err := http.NewRequest("POST", "/v1/notices", bytes.NewReader(body))
	c.Assert(err, IsNil)
	req.RemoteAddr = "pid=100;uid=;socket=;"
	noticesCmd := apiCmd("/v1/notices")
	rsp, ok := noticesCmd.POST(noticesCmd, req, nil).(*resp)
	c.Assert(ok, Equals, true)

	c.Check(rsp.Type, Equals, ResponseTypeError)
	c.Check(rsp.Status, Equals, http.StatusForbidden)
	_, ok = rsp.Result.(*errorResult)
	c.Assert(ok, Equals, true)
}

func (s *apiSuite) TestAddNoticeInvalidAction(c *C) {
	restore := fakeSysGetuid(0)
	defer restore()
	s.testAddNoticeBadRequest(c, `{"action": "bad"}`, "invalid action.*")
}

func (s *apiSuite) TestAddNoticeInvalidType(c *C) {
	restore := fakeSysGetuid(0)
	defer restore()
	s.testAddNoticeBadRequest(c, `{"action": "add", "type": "foo"}`, "invalid type.*")
}

func (s *apiSuite) TestAddNoticeInvalidKey(c *C) {
	restore := fakeSysGetuid(0)
	defer restore()
	s.testAddNoticeBadRequest(c, `{"action": "add", "type": "custom", "key": "bad"}`,
		"invalid key.*")
}

func (s *apiSuite) TestAddNoticeKeyTooLong(c *C) {
	restore := fakeSysGetuid(0)
	defer restore()
	request, err := json.Marshal(map[string]any{
		"action": "add",
		"type":   "custom",
		"key":    "a.b/" + strings.Repeat("x", 257-4),
	})
	c.Assert(err, IsNil)
	s.testAddNoticeBadRequest(c, string(request), "key must be 256 bytes or less")
}

func (s *apiSuite) TestAddNoticeDataTooLarge(c *C) {
	restore := fakeSysGetuid(0)
	defer restore()
	request, err := json.Marshal(map[string]any{
		"action": "add",
		"type":   "custom",
		"key":    "a.b/c",
		"data": map[string]string{
			"a": strings.Repeat("x", 2047),
			"b": strings.Repeat("y", 2048),
		},
	})
	c.Assert(err, IsNil)
	s.testAddNoticeBadRequest(c, string(request), "total size of data must be 4096 bytes or less")
}

func (s *apiSuite) TestAddNoticeInvalidRepeatAfter(c *C) {
	restore := fakeSysGetuid(0)
	defer restore()
	s.testAddNoticeBadRequest(c, `{"action": "add", "type": "custom", "key": "a.b/1", "repeat-after": "bad"}`,
		"invalid repeat-after.*")
}

func (s *apiSuite) testAddNoticeBadRequest(c *C, body, errorMatch string) {
	s.daemon(c)

	req, err := http.NewRequest("POST", "/v1/notices", strings.NewReader(body))
	c.Assert(err, IsNil)
	req.RemoteAddr = "pid=100;uid=1000;socket=;"
	noticesCmd := apiCmd("/v1/notices")
	rsp, ok := noticesCmd.POST(noticesCmd, req, nil).(*resp)
	c.Assert(ok, Equals, true)

	c.Check(rsp.Type, Equals, ResponseTypeError)
	c.Check(rsp.Status, Equals, http.StatusBadRequest)
	result, ok := rsp.Result.(*errorResult)
	c.Assert(ok, Equals, true)
	c.Assert(result.Message, Matches, errorMatch)
}

func (s *apiSuite) TestNotice(c *C) {
	restore := fakeSysGetuid(0)
	defer restore()
	s.daemon(c)

	st := s.d.overlord.State()
	st.Lock()
	addNotice(c, st, nil, state.CustomNotice, "a.b/1", nil)
	noticeIDPublic, err := st.AddNotice(nil, state.CustomNotice, "a.b/2", nil)
	c.Assert(err, IsNil)
	uid := uint32(1000)
	noticeIDPrivate, err := st.AddNotice(&uid, state.CustomNotice, "a.b/3", nil)
	c.Assert(err, IsNil)
	addNotice(c, st, nil, state.CustomNotice, "a.b/4", nil)
	st.Unlock()

	req, err := http.NewRequest("GET", "/v1/notices/"+noticeIDPublic, nil)
	c.Assert(err, IsNil)
	req.RemoteAddr = "pid=100;uid=1000;socket=;"
	noticesCmd := apiCmd("/v1/notices/{id}")
	s.vars = map[string]string{"id": noticeIDPublic}
	rsp, ok := noticesCmd.GET(noticesCmd, req, nil).(*resp)
	c.Assert(ok, Equals, true)

	c.Check(rsp.Type, Equals, ResponseTypeSync)
	c.Check(rsp.Status, Equals, http.StatusOK)
	notice, ok := rsp.Result.(*state.Notice)
	c.Assert(ok, Equals, true)
	n := noticeToMap(c, notice)
	c.Check(n["user-id"], Equals, nil)
	c.Check(n["type"], Equals, "custom")
	c.Check(n["key"], Equals, "a.b/2")

	req, err = http.NewRequest("GET", "/v1/notices/"+noticeIDPrivate, nil)
	c.Assert(err, IsNil)
	req.RemoteAddr = "pid=100;uid=1000;socket=;"
	noticesCmd = apiCmd("/v1/notices/{id}")
	s.vars = map[string]string{"id": noticeIDPrivate}
	rsp, ok = noticesCmd.GET(noticesCmd, req, nil).(*resp)
	c.Assert(ok, Equals, true)

	c.Check(rsp.Type, Equals, ResponseTypeSync)
	c.Check(rsp.Status, Equals, http.StatusOK)
	notice, ok = rsp.Result.(*state.Notice)
	c.Assert(ok, Equals, true)
	n = noticeToMap(c, notice)
	c.Check(n["user-id"], Equals, 1000.0)
	c.Check(n["type"], Equals, "custom")
	c.Check(n["key"], Equals, "a.b/3")
}

func (s *apiSuite) TestNoticeNotFound(c *C) {
	restore := fakeSysGetuid(0)
	defer restore()
	s.daemon(c)

	req, err := http.NewRequest("GET", "/v1/notices/1234", nil)
	c.Assert(err, IsNil)
	req.RemoteAddr = "pid=100;uid=1000;socket=;"
	noticesCmd := apiCmd("/v1/notices/{id}")
	s.vars = map[string]string{"id": "1234"}
	rsp, ok := noticesCmd.GET(noticesCmd, req, nil).(*resp)
	c.Assert(ok, Equals, true)

	c.Check(rsp.Type, Equals, ResponseTypeError)
	c.Check(rsp.Status, Equals, http.StatusNotFound)
	_, ok = rsp.Result.(*errorResult)
	c.Assert(ok, Equals, true)
}

func (s *apiSuite) TestNoticeUnknownRequestUID(c *C) {
	restore := fakeSysGetuid(0)
	defer restore()
	s.daemon(c)

	req, err := http.NewRequest("GET", "/v1/notices/1234", nil)
	c.Assert(err, IsNil)
	req.RemoteAddr = "pid=100;uid=;socket=;"
	noticesCmd := apiCmd("/v1/notices/{id}")
	s.vars = map[string]string{"id": "1234"}
	rsp, ok := noticesCmd.GET(noticesCmd, req, nil).(*resp)
	c.Assert(ok, Equals, true)

	c.Check(rsp.Type, Equals, ResponseTypeError)
	c.Check(rsp.Status, Equals, http.StatusForbidden)
	_, ok = rsp.Result.(*errorResult)
	c.Assert(ok, Equals, true)
}

<<<<<<< HEAD
func (s *apiSuite) TestNoticeNotAllowed(c *C) {
=======
func (s *apiSuite) TestNoticeAdminAllowed(c *C) {
	s.daemon(c)
	restore := fakeSysGetuid(0)
	defer restore()

	st := s.d.overlord.State()
	st.Lock()
	uid := uint32(1000)
	noticeID, err := st.AddNotice(&uid, state.CustomNotice, "a.b/1", nil)
	c.Assert(err, IsNil)
	st.Unlock()

	req, err := http.NewRequest("GET", "/v1/notices/"+noticeID, nil)
	c.Assert(err, IsNil)
	req.RemoteAddr = "pid=100;uid=0;socket=;"
	noticesCmd := apiCmd("/v1/notices/{id}")
	s.vars = map[string]string{"id": noticeID}
	rsp, ok := noticesCmd.GET(noticesCmd, req, nil).(*resp)
	c.Assert(ok, Equals, true)

	c.Check(rsp.Type, Equals, ResponseTypeSync)
	c.Check(rsp.Status, Equals, http.StatusOK)
	notice, ok := rsp.Result.(*state.Notice)
	c.Assert(ok, Equals, true)
	n := noticeToMap(c, notice)
	c.Check(n["user-id"], Equals, 1000.0)
	c.Check(n["type"], Equals, "custom")
	c.Check(n["key"], Equals, "a.b/1")
}

func (s *apiSuite) TestNoticeNonAdminNotAllowed(c *C) {
	s.daemon(c)
>>>>>>> df7277e5
	restore := fakeSysGetuid(0)
	defer restore()
	s.daemon(c)

	st := s.d.overlord.State()
	st.Lock()
	uid := uint32(1000)
	noticeID, err := st.AddNotice(&uid, state.CustomNotice, "a.b/1", nil)
	c.Assert(err, IsNil)
	st.Unlock()

	req, err := http.NewRequest("GET", "/v1/notices/"+noticeID, nil)
	c.Assert(err, IsNil)
	req.RemoteAddr = "pid=100;uid=1001;socket=;"
	noticesCmd := apiCmd("/v1/notices/{id}")
	s.vars = map[string]string{"id": noticeID}
	rsp, ok := noticesCmd.GET(noticesCmd, req, nil).(*resp)
	c.Assert(ok, Equals, true)

	c.Check(rsp.Type, Equals, ResponseTypeError)
	c.Check(rsp.Status, Equals, http.StatusForbidden)
	_, ok = rsp.Result.(*errorResult)
	c.Assert(ok, Equals, true)
}

func noticeToMap(c *C, notice *state.Notice) map[string]any {
	buf, err := json.Marshal(notice)
	c.Assert(err, IsNil)
	var n map[string]any
	err = json.Unmarshal(buf, &n)
	c.Assert(err, IsNil)
	return n
}

func addNotice(c *C, st *state.State, userID *uint32, noticeType state.NoticeType, key string, options *state.AddNoticeOptions) {
	_, err := st.AddNotice(userID, noticeType, key, options)
	c.Assert(err, IsNil)
}<|MERGE_RESOLUTION|>--- conflicted
+++ resolved
@@ -313,9 +313,8 @@
 
 	noticesCmd := apiCmd("/v1/notices")
 
-<<<<<<< HEAD
 	for _, adminUID := range []uint32{0, 0xbadd00d} {
-		// Test that admin can filter on any user IDs, and always gets public notices too
+		// Test that admin can filter on any user ID, and always gets public notices too
 		for _, uid := range []uint32{0, 1000, 123} {
 			userIDValues := url.Values{}
 			userIDValues.Add("user-id", strconv.FormatUint(uint64(uid), 10))
@@ -336,28 +335,6 @@
 			n = noticeToMap(c, notices[1])
 			c.Assert(n["user-id"], Equals, nil)
 		}
-=======
-	// Test that admin can filter on any user ID, and always gets public notices too
-	for _, uid := range []uint32{0, 1000, 123} {
-		userIDValues := url.Values{}
-		userIDValues.Add("user-id", strconv.FormatUint(uint64(uid), 10))
-		reqUrl := fmt.Sprintf("/v1/notices?%s", userIDValues.Encode())
-		req, err := http.NewRequest("GET", reqUrl, nil)
-		c.Assert(err, IsNil)
-		req.RemoteAddr = "pid=100;uid=0;socket=;"
-		rsp, ok := noticesCmd.GET(noticesCmd, req, nil).(*resp)
-		c.Assert(ok, Equals, true)
-
-		c.Check(rsp.Type, Equals, ResponseTypeSync)
-		c.Check(rsp.Status, Equals, http.StatusOK)
-		notices, ok := rsp.Result.([]*state.Notice)
-		c.Assert(ok, Equals, true)
-		c.Assert(notices, HasLen, 2)
-		n := noticeToMap(c, notices[0])
-		c.Assert(n["user-id"], Equals, float64(uid))
-		n = noticeToMap(c, notices[1])
-		c.Assert(n["user-id"], Equals, nil)
->>>>>>> df7277e5
 	}
 }
 
@@ -402,12 +379,7 @@
 	c.Assert(n["key"], Equals, "danger")
 }
 
-<<<<<<< HEAD
-func (s *apiSuite) TestNoticesUserIDsNonAdminFilter(c *C) {
-=======
 func (s *apiSuite) TestNoticesUserIDNonAdminFilter(c *C) {
-	s.daemon(c)
->>>>>>> df7277e5
 	restore := fakeSysGetuid(0)
 	defer restore()
 	s.daemon(c)
@@ -483,9 +455,9 @@
 }
 
 func (s *apiSuite) TestNoticesSelectNonAdminFilter(c *C) {
-	s.daemon(c)
-	restore := fakeSysGetuid(0)
-	defer restore()
+	restore := fakeSysGetuid(0)
+	defer restore()
+	s.daemon(c)
 
 	st := s.d.Overlord().State()
 	st.Lock()
@@ -968,13 +940,10 @@
 	c.Assert(ok, Equals, true)
 }
 
-<<<<<<< HEAD
-func (s *apiSuite) TestNoticeNotAllowed(c *C) {
-=======
 func (s *apiSuite) TestNoticeAdminAllowed(c *C) {
-	s.daemon(c)
-	restore := fakeSysGetuid(0)
-	defer restore()
+	restore := fakeSysGetuid(0)
+	defer restore()
+	s.daemon(c)
 
 	st := s.d.overlord.State()
 	st.Lock()
@@ -1002,8 +971,6 @@
 }
 
 func (s *apiSuite) TestNoticeNonAdminNotAllowed(c *C) {
-	s.daemon(c)
->>>>>>> df7277e5
 	restore := fakeSysGetuid(0)
 	defer restore()
 	s.daemon(c)

// Copyright (c) 2014-2020 Canonical Ltd
//
// This program is free software: you can redistribute it and/or modify
// it under the terms of the GNU General Public License version 3 as
// published by the Free Software Foundation.
//
// This program is distributed in the hope that it will be useful,
// but WITHOUT ANY WARRANTY; without even the implied warranty of
// MERCHANTABILITY or FITNESS FOR A PARTICULAR PURPOSE.  See the
// GNU General Public License for more details.
//
// You should have received a copy of the GNU General Public License
// along with this program.  If not, see <http://www.gnu.org/licenses/>.

package daemon

import (
	"bytes"
	"encoding/json"
	"fmt"
	"io/ioutil"
	"net"
	"net/http"
	"net/http/httptest"
	"os"
	"path/filepath"
	"sync"
	"syscall"
	"testing"
	"time"

	"github.com/gorilla/mux"
	. "gopkg.in/check.v1"

	"github.com/canonical/pebble/internals/osutil"
	"github.com/canonical/pebble/internals/overlord/patch"
	"github.com/canonical/pebble/internals/overlord/restart"
	"github.com/canonical/pebble/internals/overlord/standby"
	"github.com/canonical/pebble/internals/overlord/state"
	"github.com/canonical/pebble/internals/reaper"
	"github.com/canonical/pebble/internals/systemd"
	"github.com/canonical/pebble/internals/testutil"
)

// Hook up check.v1 into the "go test" runner
func Test(t *testing.T) { TestingT(t) }

type daemonSuite struct {
	pebbleDir       string
	socketPath      string
	httpAddress     string
	statePath       string
	authorized      bool
	err             error
	notified        []string
	restoreBackends func()
}

var _ = Suite(&daemonSuite{})

func (s *daemonSuite) SetUpTest(c *C) {
	err := reaper.Start()
	c.Assert(err, IsNil)
	s.pebbleDir = c.MkDir()
	s.statePath = filepath.Join(s.pebbleDir, ".pebble.state")
	systemdSdNotify = func(notif string) error {
		s.notified = append(s.notified, notif)
		return nil
	}
}

func (s *daemonSuite) TearDownTest(c *C) {
	systemdSdNotify = systemd.SdNotify
	s.notified = nil
	s.authorized = false
	s.err = nil
	err := reaper.Stop()
	c.Assert(err, IsNil)
}

func (s *daemonSuite) newDaemon(c *C) *Daemon {
	d, err := New(&Options{
		Dir:         s.pebbleDir,
		SocketPath:  s.socketPath,
		HTTPAddress: s.httpAddress,
	})
	c.Assert(err, IsNil)
	d.addRoutes()
	return d
}

// a Response suitable for testing
type fakeHandler struct {
	cmd        *Command
	lastMethod string
}

func (h *fakeHandler) ServeHTTP(w http.ResponseWriter, r *http.Request) {
	h.lastMethod = r.Method
}

func (s *daemonSuite) TestAddCommand(c *C) {
	const endpoint = "/v1/addedendpoint"
	var handler fakeHandler
	getCallback := func(c *Command, r *http.Request, s *UserState) Response {
		handler.cmd = c
		return &handler
	}
	command := Command{
		Path:    endpoint,
		GuestOK: true,
		GET:     getCallback,
	}

	API = append(API, &command)
	defer func() { API = API[:len(API)-1] }()

	d := s.newDaemon(c)
	d.Init()
	d.Start()
	defer d.Stop(nil)

	result := d.router.Get(endpoint).GetHandler()
	c.Assert(result, Equals, &command)
}

func (s *daemonSuite) TestExplicitPaths(c *C) {
	s.socketPath = filepath.Join(c.MkDir(), "custom.socket")

	d := s.newDaemon(c)
	d.Init()
	d.Start()
	defer d.Stop(nil)

	info, err := os.Stat(s.socketPath)
	c.Assert(err, IsNil)
	c.Assert(info.Mode(), Equals, os.ModeSocket|0666)

	info, err = os.Stat(s.socketPath + ".untrusted")
	c.Assert(err, IsNil)
	c.Assert(info.Mode(), Equals, os.ModeSocket|0666)
}

func (s *daemonSuite) TestCommandMethodDispatch(c *C) {
	fakeUserAgent := "some-agent-talking-to-pebble/1.0"

	cmd := &Command{d: s.newDaemon(c)}
	handler := &fakeHandler{cmd: cmd}
<<<<<<< HEAD
	rf := func(innerCmd *Command, req *http.Request, user *UserState) Response {
		c.Assert(cmd, check.Equals, innerCmd)
=======
	rf := func(innerCmd *Command, req *http.Request, user *userState) Response {
		c.Assert(cmd, Equals, innerCmd)
>>>>>>> f5938105
		return handler
	}
	cmd.GET = rf
	cmd.PUT = rf
	cmd.POST = rf
	cmd.DELETE = rf

	for _, method := range []string{"GET", "POST", "PUT", "DELETE"} {
		req, err := http.NewRequest(method, "", nil)
		req.Header.Add("User-Agent", fakeUserAgent)
		c.Assert(err, IsNil)

		rec := httptest.NewRecorder()
		cmd.ServeHTTP(rec, req)
		c.Check(rec.Code, Equals, 401, Commentf(method))

		rec = httptest.NewRecorder()
		req.RemoteAddr = "pid=100;uid=0;socket=;"

		cmd.ServeHTTP(rec, req)
		c.Check(handler.lastMethod, Equals, method)
		c.Check(rec.Code, Equals, 200)
	}

	req, err := http.NewRequest("POTATO", "", nil)
	c.Assert(err, IsNil)
	req.RemoteAddr = "pid=100;uid=0;socket=;"

	rec := httptest.NewRecorder()
	cmd.ServeHTTP(rec, req)
	c.Check(rec.Code, Equals, 405)
}

func (s *daemonSuite) TestCommandRestartingState(c *C) {
	d := s.newDaemon(c)

	cmd := &Command{d: d}
	cmd.GET = func(*Command, *http.Request, *UserState) Response {
		return SyncResponse(nil)
	}
	req, err := http.NewRequest("GET", "", nil)
	c.Assert(err, IsNil)
	req.RemoteAddr = "pid=100;uid=0;socket=;"

	rec := httptest.NewRecorder()
	cmd.ServeHTTP(rec, req)
	c.Check(rec.Code, Equals, 200)
	var rst struct {
		Maintenance *errorResult `json:"maintenance"`
	}
	err = json.Unmarshal(rec.Body.Bytes(), &rst)
	c.Assert(err, IsNil)
	c.Check(rst.Maintenance, IsNil)

	state := d.overlord.State()

	state.Lock()
	restart.FakePending(state, restart.RestartSystem)
	state.Unlock()
	rec = httptest.NewRecorder()
	cmd.ServeHTTP(rec, req)
	c.Check(rec.Code, Equals, 200)
	err = json.Unmarshal(rec.Body.Bytes(), &rst)
	c.Assert(err, IsNil)
	c.Check(rst.Maintenance, DeepEquals, &errorResult{
		Kind:    errorKindSystemRestart,
		Message: "system is restarting",
	})

	state.Lock()
	restart.FakePending(state, restart.RestartDaemon)
	state.Unlock()
	rec = httptest.NewRecorder()
	cmd.ServeHTTP(rec, req)
	c.Check(rec.Code, Equals, 200)
	err = json.Unmarshal(rec.Body.Bytes(), &rst)
	c.Assert(err, IsNil)
	c.Check(rst.Maintenance, DeepEquals, &errorResult{
		Kind:    errorKindDaemonRestart,
		Message: "daemon is restarting",
	})
}

func (s *daemonSuite) TestFillsWarnings(c *C) {
	d := s.newDaemon(c)

	cmd := &Command{d: d}
	cmd.GET = func(*Command, *http.Request, *UserState) Response {
		return SyncResponse(nil)
	}
	req, err := http.NewRequest("GET", "", nil)
	c.Assert(err, IsNil)
	req.RemoteAddr = "pid=100;uid=0;socket=;"

	rec := httptest.NewRecorder()
	cmd.ServeHTTP(rec, req)
	c.Check(rec.Code, Equals, 200)
	var rst struct {
		WarningTimestamp *time.Time `json:"warning-timestamp,omitempty"`
		WarningCount     int        `json:"warning-count,omitempty"`
	}
	err = json.Unmarshal(rec.Body.Bytes(), &rst)
	c.Assert(err, IsNil)
	c.Check(rst.WarningCount, Equals, 0)
	c.Check(rst.WarningTimestamp, IsNil)

	st := d.overlord.State()
	st.Lock()
	st.Warnf("hello world")
	st.Unlock()

	rec = httptest.NewRecorder()
	cmd.ServeHTTP(rec, req)
	c.Check(rec.Code, Equals, 200)
	err = json.Unmarshal(rec.Body.Bytes(), &rst)
	c.Assert(err, IsNil)
	c.Check(rst.WarningCount, Equals, 1)
	c.Check(rst.WarningTimestamp, NotNil)
}

func (s *daemonSuite) TestGuestAccess(c *C) {
	d := s.newDaemon(c)

	get := &http.Request{Method: "GET"}
	put := &http.Request{Method: "PUT"}
	pst := &http.Request{Method: "POST"}
	del := &http.Request{Method: "DELETE"}

	cmd := &Command{d: d}
	c.Check(cmd.canAccess(get, nil), Equals, accessUnauthorized)
	c.Check(cmd.canAccess(put, nil), Equals, accessUnauthorized)
	c.Check(cmd.canAccess(pst, nil), Equals, accessUnauthorized)
	c.Check(cmd.canAccess(del, nil), Equals, accessUnauthorized)

	cmd = &Command{d: d, AdminOnly: true}
	c.Check(cmd.canAccess(get, nil), Equals, accessUnauthorized)
	c.Check(cmd.canAccess(put, nil), Equals, accessUnauthorized)
	c.Check(cmd.canAccess(pst, nil), Equals, accessUnauthorized)
	c.Check(cmd.canAccess(del, nil), Equals, accessUnauthorized)

	cmd = &Command{d: d, UserOK: true}
	c.Check(cmd.canAccess(get, nil), Equals, accessUnauthorized)
	c.Check(cmd.canAccess(put, nil), Equals, accessUnauthorized)
	c.Check(cmd.canAccess(pst, nil), Equals, accessUnauthorized)
	c.Check(cmd.canAccess(del, nil), Equals, accessUnauthorized)

	cmd = &Command{d: d, GuestOK: true}
	c.Check(cmd.canAccess(get, nil), Equals, accessOK)
	c.Check(cmd.canAccess(put, nil), Equals, accessUnauthorized)
	c.Check(cmd.canAccess(pst, nil), Equals, accessUnauthorized)
	c.Check(cmd.canAccess(del, nil), Equals, accessUnauthorized)
}

func (s *daemonSuite) TestUntrustedAccessUntrustedOKWithUser(c *C) {
	d := s.newDaemon(c)

	remoteAddr := "pid=100;uid=1000;socket=" + d.untrustedSocketPath + ";"
	get := &http.Request{Method: "GET", RemoteAddr: remoteAddr}
	put := &http.Request{Method: "PUT", RemoteAddr: remoteAddr}
	pst := &http.Request{Method: "POST", RemoteAddr: remoteAddr}
	del := &http.Request{Method: "DELETE", RemoteAddr: remoteAddr}

	cmd := &Command{d: d, UntrustedOK: true}
	c.Check(cmd.canAccess(get, nil), Equals, accessOK)
	c.Check(cmd.canAccess(put, nil), Equals, accessOK)
	c.Check(cmd.canAccess(pst, nil), Equals, accessOK)
	c.Check(cmd.canAccess(del, nil), Equals, accessOK)
}

func (s *daemonSuite) TestUntrustedAccessUntrustedOKWithRoot(c *C) {
	d := s.newDaemon(c)

	remoteAddr := "pid=100;uid=0;socket=" + d.untrustedSocketPath + ";"
	get := &http.Request{Method: "GET", RemoteAddr: remoteAddr}
	put := &http.Request{Method: "PUT", RemoteAddr: remoteAddr}
	pst := &http.Request{Method: "POST", RemoteAddr: remoteAddr}
	del := &http.Request{Method: "DELETE", RemoteAddr: remoteAddr}

	cmd := &Command{d: d, UntrustedOK: true}
	c.Check(cmd.canAccess(get, nil), Equals, accessOK)
	c.Check(cmd.canAccess(put, nil), Equals, accessOK)
	c.Check(cmd.canAccess(pst, nil), Equals, accessOK)
	c.Check(cmd.canAccess(del, nil), Equals, accessOK)
}

func (s *daemonSuite) TestUserAccess(c *C) {
	d := s.newDaemon(c)

	get := &http.Request{Method: "GET", RemoteAddr: "pid=100;uid=42;socket=;"}
	put := &http.Request{Method: "PUT", RemoteAddr: "pid=100;uid=42;socket=;"}

	cmd := &Command{d: d}
	c.Check(cmd.canAccess(get, nil), Equals, accessUnauthorized)
	c.Check(cmd.canAccess(put, nil), Equals, accessUnauthorized)

	cmd = &Command{d: d, AdminOnly: true}
	c.Check(cmd.canAccess(get, nil), Equals, accessUnauthorized)
	c.Check(cmd.canAccess(put, nil), Equals, accessUnauthorized)

	cmd = &Command{d: d, UserOK: true}
	c.Check(cmd.canAccess(get, nil), Equals, accessOK)
	c.Check(cmd.canAccess(put, nil), Equals, accessUnauthorized)

	cmd = &Command{d: d, GuestOK: true}
	c.Check(cmd.canAccess(get, nil), Equals, accessOK)
	c.Check(cmd.canAccess(put, nil), Equals, accessUnauthorized)

	// Since this request has a RemoteAddr, it must be coming from the pebble server
	// socket instead of the pebble one. In that case, UntrustedOK should have no
	// bearing on the default behavior, which is to deny access.
	cmd = &Command{d: d, UntrustedOK: true}
	c.Check(cmd.canAccess(get, nil), Equals, accessUnauthorized)
	c.Check(cmd.canAccess(put, nil), Equals, accessUnauthorized)
}

func (s *daemonSuite) TestLoggedInUserAccess(c *C) {
	d := s.newDaemon(c)

	user := &UserState{}
	get := &http.Request{Method: "GET", RemoteAddr: "pid=100;uid=42;socket=;"}
	put := &http.Request{Method: "PUT", RemoteAddr: "pid=100;uid=42;socket=;"}

	cmd := &Command{d: d}
	c.Check(cmd.canAccess(get, user), Equals, accessOK)
	c.Check(cmd.canAccess(put, user), Equals, accessOK)

	cmd = &Command{d: d, AdminOnly: true}
	c.Check(cmd.canAccess(get, user), Equals, accessUnauthorized)
	c.Check(cmd.canAccess(put, user), Equals, accessUnauthorized)

	cmd = &Command{d: d, UserOK: true}
	c.Check(cmd.canAccess(get, user), Equals, accessOK)
	c.Check(cmd.canAccess(put, user), Equals, accessOK)

	cmd = &Command{d: d, GuestOK: true}
	c.Check(cmd.canAccess(get, user), Equals, accessOK)
	c.Check(cmd.canAccess(put, user), Equals, accessOK)

	cmd = &Command{d: d, UntrustedOK: true}
	c.Check(cmd.canAccess(get, user), Equals, accessOK)
	c.Check(cmd.canAccess(put, user), Equals, accessOK)
}

func (s *daemonSuite) TestSuperAccess(c *C) {
	d := s.newDaemon(c)

	for _, uid := range []int{0, os.Getuid()} {
		remoteAddr := fmt.Sprintf("pid=100;uid=%d;socket=;", uid)
		get := &http.Request{Method: "GET", RemoteAddr: remoteAddr}
		put := &http.Request{Method: "PUT", RemoteAddr: remoteAddr}

		cmd := &Command{d: d}
		c.Check(cmd.canAccess(get, nil), Equals, accessOK)
		c.Check(cmd.canAccess(put, nil), Equals, accessOK)

		cmd = &Command{d: d, AdminOnly: true}
		c.Check(cmd.canAccess(get, nil), Equals, accessOK)
		c.Check(cmd.canAccess(put, nil), Equals, accessOK)

		cmd = &Command{d: d, UserOK: true}
		c.Check(cmd.canAccess(get, nil), Equals, accessOK)
		c.Check(cmd.canAccess(put, nil), Equals, accessOK)

		cmd = &Command{d: d, GuestOK: true}
		c.Check(cmd.canAccess(get, nil), Equals, accessOK)
		c.Check(cmd.canAccess(put, nil), Equals, accessOK)

		cmd = &Command{d: d, UntrustedOK: true}
		c.Check(cmd.canAccess(get, nil), Equals, accessOK)
		c.Check(cmd.canAccess(put, nil), Equals, accessOK)
	}
}

func (s *daemonSuite) TestAddRoutes(c *C) {
	d := s.newDaemon(c)

	expected := make([]string, len(API))
	for i, v := range API {
		if v.PathPrefix != "" {
			expected[i] = v.PathPrefix
			continue
		}
		expected[i] = v.Path
	}

	got := make([]string, 0, len(API))
	c.Assert(d.router.Walk(func(route *mux.Route, router *mux.Router, ancestors []*mux.Route) error {
		got = append(got, route.GetName())
		return nil
	}), IsNil)

	c.Check(got, DeepEquals, expected) // this'll stop being true if routes are added that aren't commands (e.g. for the favicon)
}

type witnessAcceptListener struct {
	net.Listener

	accept  chan struct{}
	accept1 bool

	idempotClose sync.Once
	closeErr     error
	closed       chan struct{}
}

func (l *witnessAcceptListener) Accept() (net.Conn, error) {
	if !l.accept1 {
		l.accept1 = true
		close(l.accept)
	}
	return l.Listener.Accept()
}

func (l *witnessAcceptListener) Close() error {
	l.idempotClose.Do(func() {
		l.closeErr = l.Listener.Close()
		if l.closed != nil {
			close(l.closed)
		}
	})
	return l.closeErr
}

func (s *daemonSuite) TestStartStop(c *C) {
	d := s.newDaemon(c)

	l1, err := net.Listen("tcp", "127.0.0.1:0")
	c.Assert(err, IsNil)
	l2, err := net.Listen("tcp", "127.0.0.1:0")
	c.Assert(err, IsNil)

	generalAccept := make(chan struct{})
	d.generalListener = &witnessAcceptListener{Listener: l1, accept: generalAccept}

	untrustedAccept := make(chan struct{})
	d.untrustedListener = &witnessAcceptListener{Listener: l2, accept: untrustedAccept}

	d.Start()

	generalDone := make(chan struct{})
	go func() {
		select {
		case <-generalAccept:
		case <-time.After(2 * time.Second):
			c.Fatal("general listener accept was not called")
		}
		close(generalDone)
	}()

	untrustedDone := make(chan struct{})
	go func() {
		select {
		case <-untrustedAccept:
		case <-time.After(2 * time.Second):
			c.Fatal("untrusted listener accept was not called")
		}
		close(untrustedDone)
	}()

	<-generalDone
	<-untrustedDone

	err = d.Stop(nil)
	c.Check(err, IsNil)
}

func (s *daemonSuite) TestRestartWiring(c *C) {
	d := s.newDaemon(c)

	l, err := net.Listen("tcp", "127.0.0.1:0")
	c.Assert(err, IsNil)

	generalAccept := make(chan struct{})
	d.generalListener = &witnessAcceptListener{Listener: l, accept: generalAccept}

	untrustedAccept := make(chan struct{})
	d.untrustedListener = &witnessAcceptListener{Listener: l, accept: untrustedAccept}

	d.Start()
	defer d.Stop(nil)

	generalDone := make(chan struct{})
	go func() {
		select {
		case <-generalAccept:
		case <-time.After(2 * time.Second):
			c.Fatal("general accept was not called")
		}
		close(generalDone)
	}()

	untrustedDone := make(chan struct{})
	go func() {
		select {
		case <-untrustedAccept:
		case <-time.After(2 * time.Second):
			c.Fatal("untrusted accept was not called")
		}
		close(untrustedDone)
	}()

	<-generalDone
	<-untrustedDone

	st := d.overlord.State()
	st.Lock()
	restart.Request(st, restart.RestartDaemon)
	st.Unlock()

	select {
	case <-d.Dying():
	case <-time.After(2 * time.Second):
		c.Fatal("RequestRestart -> overlord -> Kill chain didn't work")
	}
}

func (s *daemonSuite) TestGracefulStop(c *C) {
	d := s.newDaemon(c)

	responding := make(chan struct{})
	doRespond := make(chan bool, 1)

	d.router.HandleFunc("/endp", func(w http.ResponseWriter, r *http.Request) {
		close(responding)
		if <-doRespond {
			w.Write([]byte("OKOK"))
		} else {
			w.Write([]byte("Gone"))
		}
		return
	})

	generalL, err := net.Listen("tcp", "127.0.0.1:0")
	c.Assert(err, IsNil)

	untrustedL, err := net.Listen("tcp", "127.0.0.1:0")
	c.Assert(err, IsNil)

	generalAccept := make(chan struct{})
	generalClosed := make(chan struct{})
	d.generalListener = &witnessAcceptListener{Listener: generalL, accept: generalAccept, closed: generalClosed}

	untrustedAccept := make(chan struct{})
	d.untrustedListener = &witnessAcceptListener{Listener: untrustedL, accept: untrustedAccept}

	d.Start()

	generalAccepting := make(chan struct{})
	go func() {
		select {
		case <-generalAccept:
		case <-time.After(2 * time.Second):
			c.Fatal("general accept was not called")
		}
		close(generalAccepting)
	}()

	untrustedAccepting := make(chan struct{})
	go func() {
		select {
		case <-untrustedAccept:
		case <-time.After(2 * time.Second):
			c.Fatal("general accept was not called")
		}
		close(untrustedAccepting)
	}()

	<-generalAccepting
	<-untrustedAccepting

	alright := make(chan struct{})

	go func() {
		res, err := http.Get(fmt.Sprintf("http://%s/endp", generalL.Addr()))
		c.Assert(err, IsNil)
		c.Check(res.StatusCode, Equals, 200)
		body, err := ioutil.ReadAll(res.Body)
		res.Body.Close()
		c.Assert(err, IsNil)
		c.Check(string(body), Equals, "OKOK")
		close(alright)
	}()
	go func() {
		<-generalClosed
		time.Sleep(200 * time.Millisecond)
		doRespond <- true
	}()

	<-responding
	err = d.Stop(nil)
	doRespond <- false
	c.Check(err, IsNil)

	select {
	case <-alright:
	case <-time.After(2 * time.Second):
		c.Fatal("never got proper response")
	}
}

func (s *daemonSuite) TestRestartSystemWiring(c *C) {
	d := s.newDaemon(c)

	l, err := net.Listen("tcp", "127.0.0.1:0")
	c.Assert(err, IsNil)

	generalAccept := make(chan struct{})
	d.generalListener = &witnessAcceptListener{Listener: l, accept: generalAccept}

	untrustedAccept := make(chan struct{})
	d.untrustedListener = &witnessAcceptListener{Listener: l, accept: untrustedAccept}

	d.Start()
	defer d.Stop(nil)

	st := d.overlord.State()

	generalDone := make(chan struct{})
	go func() {
		select {
		case <-generalAccept:
		case <-time.After(2 * time.Second):
			c.Fatal("general accept was not called")
		}
		close(generalDone)
	}()

	untrustedDone := make(chan struct{})
	go func() {
		select {
		case <-untrustedAccept:
		case <-time.After(2 * time.Second):
			c.Fatal("untrusted accept was not called")
		}
		close(untrustedDone)
	}()

	<-generalDone
	<-untrustedDone

	oldRebootNoticeWait := rebootNoticeWait
	oldRebootWaitTimeout := rebootWaitTimeout
	defer func() {
		reboot = rebootImpl
		rebootNoticeWait = oldRebootNoticeWait
		rebootWaitTimeout = oldRebootWaitTimeout
	}()
	rebootWaitTimeout = 100 * time.Millisecond
	rebootNoticeWait = 150 * time.Millisecond

	var delays []time.Duration
	reboot = func(d time.Duration) error {
		delays = append(delays, d)
		return nil
	}

	st.Lock()
	restart.Request(st, restart.RestartSystem)
	st.Unlock()

	defer func() {
		d.mu.Lock()
		d.restartSystem = false
		d.mu.Unlock()
	}()

	select {
	case <-d.Dying():
	case <-time.After(2 * time.Second):
		c.Fatal("RequestRestart -> overlord -> Kill chain didn't work")
	}

	d.mu.Lock()
	rs := d.restartSystem
	d.mu.Unlock()

	c.Check(rs, Equals, true)

	c.Check(delays, HasLen, 1)
	c.Check(delays[0], DeepEquals, rebootWaitTimeout)

	now := time.Now()

	err = d.Stop(nil)

	c.Check(err, ErrorMatches, "expected reboot did not happen")

	c.Check(delays, HasLen, 2)
	c.Check(delays[1], DeepEquals, 1*time.Minute)

	// we are not stopping, we wait for the reboot instead
	c.Check(s.notified, DeepEquals, []string{"READY=1"})

	st.Lock()
	defer st.Unlock()
	var rebootAt time.Time
	err = st.Get("daemon-system-restart-at", &rebootAt)
	c.Assert(err, IsNil)
	approxAt := now.Add(time.Minute)
	c.Check(rebootAt.After(approxAt) || rebootAt.Equal(approxAt), Equals, true)
}

func (s *daemonSuite) TestRebootHelper(c *C) {
	cmd := testutil.FakeCommand(c, "shutdown", "", true)
	defer cmd.Restore()

	tests := []struct {
		delay    time.Duration
		delayArg string
	}{
		{-1, "+0"},
		{0, "+0"},
		{time.Minute, "+1"},
		{10 * time.Minute, "+10"},
		{30 * time.Second, "+0"},
	}

	for _, t := range tests {
		err := reboot(t.delay)
		c.Assert(err, IsNil)
		c.Check(cmd.Calls(), DeepEquals, [][]string{
			{"shutdown", "-r", t.delayArg, "reboot scheduled to update the system"},
		})

		cmd.ForgetCalls()
	}
}

func makeDaemonListeners(c *C, d *Daemon) {
	generalL, err := net.Listen("tcp", "127.0.0.1:0")
	c.Assert(err, IsNil)

	untrustedL, err := net.Listen("tcp", "127.0.0.1:0")
	c.Assert(err, IsNil)

	generalAccept := make(chan struct{})
	generalClosed := make(chan struct{})
	d.generalListener = &witnessAcceptListener{Listener: generalL, accept: generalAccept, closed: generalClosed}

	untrustedAccept := make(chan struct{})
	d.untrustedListener = &witnessAcceptListener{Listener: untrustedL, accept: untrustedAccept}
}

// This test tests that when a restart of the system is called
// a sigterm (from e.g. systemd) is handled when it arrives before
// stop is fully done.
func (s *daemonSuite) TestRestartShutdownWithSigtermInBetween(c *C) {
	oldRebootNoticeWait := rebootNoticeWait
	defer func() {
		rebootNoticeWait = oldRebootNoticeWait
	}()
	rebootNoticeWait = 150 * time.Millisecond

	cmd := testutil.FakeCommand(c, "shutdown", "", true)
	defer cmd.Restore()

	d := s.newDaemon(c)
	makeDaemonListeners(c, d)

	d.Start()
	st := d.overlord.State()

	st.Lock()
	restart.Request(st, restart.RestartSystem)
	st.Unlock()

	ch := make(chan os.Signal, 2)
	ch <- syscall.SIGTERM
	// stop will check if we got a sigterm in between (which we did)
	err := d.Stop(ch)
	c.Assert(err, IsNil)
}

// This test tests that when there is a shutdown we close the sigterm
// handler so that systemd can kill pebble.
func (s *daemonSuite) TestRestartShutdown(c *C) {
	oldRebootNoticeWait := rebootNoticeWait
	oldRebootWaitTimeout := rebootWaitTimeout
	defer func() {
		rebootNoticeWait = oldRebootNoticeWait
		rebootWaitTimeout = oldRebootWaitTimeout
	}()
	rebootWaitTimeout = 100 * time.Millisecond
	rebootNoticeWait = 150 * time.Millisecond

	cmd := testutil.FakeCommand(c, "shutdown", "", true)
	defer cmd.Restore()

	d := s.newDaemon(c)
	makeDaemonListeners(c, d)

	d.Start()
	st := d.overlord.State()

	st.Lock()
	restart.Request(st, restart.RestartSystem)
	st.Unlock()

	sigCh := make(chan os.Signal, 2)
	// stop (this will timeout but thats not relevant for this test)
	d.Stop(sigCh)

	// ensure that the sigCh got closed as part of the stop
	_, chOpen := <-sigCh
	c.Assert(chOpen, Equals, false)
}

func (s *daemonSuite) TestRestartExpectedRebootIsMissing(c *C) {
	curBootID, err := osutil.BootID()
	c.Assert(err, IsNil)

	fakeState := []byte(fmt.Sprintf(`{"data":{"patch-level":%d,"patch-sublevel":%d,"some":"data","system-restart-from-boot-id":%q,"daemon-system-restart-at":"%s"},"changes":null,"tasks":null,"last-change-id":0,"last-task-id":0,"last-lane-id":0}`, patch.Level, patch.Sublevel, curBootID, time.Now().UTC().Format(time.RFC3339)))
	err = ioutil.WriteFile(s.statePath, fakeState, 0600)
	c.Assert(err, IsNil)

	oldRebootNoticeWait := rebootNoticeWait
	oldRebootRetryWaitTimeout := rebootRetryWaitTimeout
	defer func() {
		rebootNoticeWait = oldRebootNoticeWait
		rebootRetryWaitTimeout = oldRebootRetryWaitTimeout
	}()
	rebootRetryWaitTimeout = 100 * time.Millisecond
	rebootNoticeWait = 150 * time.Millisecond

	cmd := testutil.FakeCommand(c, "shutdown", "", true)
	defer cmd.Restore()

	d := s.newDaemon(c)
	c.Check(d.overlord, IsNil)
	c.Check(d.rebootIsMissing, Equals, true)

	var n int
	d.state.Lock()
	err = d.state.Get("daemon-system-restart-tentative", &n)
	d.state.Unlock()
	c.Check(err, IsNil)
	c.Check(n, Equals, 1)

	d.Start()

	c.Check(s.notified, DeepEquals, []string{"READY=1"})

	select {
	case <-d.Dying():
	case <-time.After(2 * time.Second):
		c.Fatal("expected reboot not happening should proceed to try to shutdown again")
	}

	sigCh := make(chan os.Signal, 2)
	// stop (this will timeout but thats not relevant for this test)
	d.Stop(sigCh)

	// an immediate shutdown was scheduled again
	c.Check(cmd.Calls(), DeepEquals, [][]string{
		{"shutdown", "-r", "+0", "reboot scheduled to update the system"},
	})
}

func (s *daemonSuite) TestRestartExpectedRebootOK(c *C) {
	fakeState := []byte(fmt.Sprintf(`{"data":{"patch-level":%d,"patch-sublevel":%d,"some":"data","system-restart-from-boot-id":%q,"daemon-system-restart-at":"%s"},"changes":null,"tasks":null,"last-change-id":0,"last-task-id":0,"last-lane-id":0}`, patch.Level, patch.Sublevel, "boot-id-0", time.Now().UTC().Format(time.RFC3339)))
	err := ioutil.WriteFile(s.statePath, fakeState, 0600)
	c.Assert(err, IsNil)

	cmd := testutil.FakeCommand(c, "shutdown", "", true)
	defer cmd.Restore()

	d := s.newDaemon(c)
	c.Assert(d.overlord, NotNil)

	st := d.overlord.State()
	st.Lock()
	defer st.Unlock()
	var v interface{}
	// these were cleared
	c.Check(st.Get("daemon-system-restart-at", &v), Equals, state.ErrNoState)
	c.Check(st.Get("system-restart-from-boot-id", &v), Equals, state.ErrNoState)
}

func (s *daemonSuite) TestRestartExpectedRebootGiveUp(c *C) {
	// we give up trying to restart the system after 3 retry tentatives
	curBootID, err := osutil.BootID()
	c.Assert(err, IsNil)

	fakeState := []byte(fmt.Sprintf(`{"data":{"patch-level":%d,"patch-sublevel":%d,"some":"data","system-restart-from-boot-id":%q,"daemon-system-restart-at":"%s","daemon-system-restart-tentative":3},"changes":null,"tasks":null,"last-change-id":0,"last-task-id":0,"last-lane-id":0}`, patch.Level, patch.Sublevel, curBootID, time.Now().UTC().Format(time.RFC3339)))
	err = ioutil.WriteFile(s.statePath, fakeState, 0600)
	c.Assert(err, IsNil)

	cmd := testutil.FakeCommand(c, "shutdown", "", true)
	defer cmd.Restore()

	d := s.newDaemon(c)
	c.Assert(d.overlord, NotNil)

	st := d.overlord.State()
	st.Lock()
	defer st.Unlock()
	var v interface{}
	// these were cleared
	c.Check(st.Get("daemon-system-restart-at", &v), Equals, state.ErrNoState)
	c.Check(st.Get("system-restart-from-boot-id", &v), Equals, state.ErrNoState)
	c.Check(st.Get("daemon-system-restart-tentative", &v), Equals, state.ErrNoState)
}

func (s *daemonSuite) TestRestartIntoSocketModeNoNewChanges(c *C) {
	notifySocket := filepath.Join(c.MkDir(), "notify.socket")
	os.Setenv("NOTIFY_SOCKET", notifySocket)
	defer os.Setenv("NOTIFY_SOCKET", "")

	restore := standby.FakeStandbyWait(5 * time.Millisecond)
	defer restore()

	d := s.newDaemon(c)
	makeDaemonListeners(c, d)

	d.Start()

	// pretend some ensure happened
	for i := 0; i < 5; i++ {
		d.overlord.StateEngine().Ensure()
		time.Sleep(5 * time.Millisecond)
	}

	c.Assert(d.standbyOpinions.CanStandby(), Equals, false)
	f, _ := os.Create(notifySocket)
	f.Close()
	c.Assert(d.standbyOpinions.CanStandby(), Equals, true)

	select {
	case <-d.Dying():
		// exit the loop
	case <-time.After(15 * time.Second):
		c.Errorf("daemon did not stop after 15s")
	}
	err := d.Stop(nil)
	c.Check(err, Equals, ErrRestartSocket)
	c.Check(d.restartSocket, Equals, true)
}

func (s *daemonSuite) TestRestartIntoSocketModePendingChanges(c *C) {
	os.Setenv("NOTIFY_SOCKET", c.MkDir())
	defer os.Setenv("NOTIFY_SOCKET", "")

	restore := standby.FakeStandbyWait(5 * time.Millisecond)
	defer restore()

	d := s.newDaemon(c)
	makeDaemonListeners(c, d)

	st := d.overlord.State()

	d.Start()
	// pretend some ensure happened
	for i := 0; i < 5; i++ {
		d.overlord.StateEngine().Ensure()
		time.Sleep(5 * time.Millisecond)
	}

	select {
	case <-d.Dying():
		// Pretend we got change while shutting down, this can
		// happen when e.g. the user requested a `snap install
		// foo` at the same time as the code in the overlord
		// checked that it can go into socket activated
		// mode. I.e. the daemon was processing the request
		// but no change was generated at the time yet.
		st.Lock()
		chg := st.NewChange("fake-install", "fake install some snap")
		chg.AddTask(st.NewTask("fake-install-task", "fake install task"))
		chgStatus := chg.Status()
		st.Unlock()
		// ensure our change is valid and ready
		c.Check(chgStatus, Equals, state.DoStatus)
	case <-time.After(5 * time.Second):
		c.Errorf("daemon did not stop after 5s")
	}
	// when the daemon got a pending change it just restarts
	err := d.Stop(nil)
	c.Check(err, IsNil)
	c.Check(d.restartSocket, Equals, false)
}

func (s *daemonSuite) TestConnTrackerCanShutdown(c *C) {
	ct := &connTracker{conns: make(map[net.Conn]struct{})}
	c.Check(ct.CanStandby(), Equals, true)

	con := &net.IPConn{}
	ct.trackConn(con, http.StateActive)
	c.Check(ct.CanStandby(), Equals, false)

	ct.trackConn(con, http.StateIdle)
	c.Check(ct.CanStandby(), Equals, true)
}

func doTestReq(c *C, cmd *Command, mth string) *httptest.ResponseRecorder {
	req, err := http.NewRequest(mth, "", nil)
	c.Assert(err, IsNil)
	req.RemoteAddr = "pid=100;uid=0;socket=;"
	rec := httptest.NewRecorder()
	cmd.ServeHTTP(rec, req)
	return rec
}

func (s *daemonSuite) TestDegradedModeReply(c *C) {
	d := s.newDaemon(c)
	cmd := &Command{d: d}
	cmd.GET = func(*Command, *http.Request, *UserState) Response {
		return SyncResponse(nil)
	}
	cmd.POST = func(*Command, *http.Request, *UserState) Response {
		return SyncResponse(nil)
	}

	// pretend we are in degraded mode
	d.SetDegradedMode(fmt.Errorf("foo error"))

	// GET is ok even in degraded mode
	rec := doTestReq(c, cmd, "GET")
	c.Check(rec.Code, Equals, 200)
	// POST is not allowed
	rec = doTestReq(c, cmd, "POST")
	c.Check(rec.Code, Equals, 500)
	// verify we get the error
	var v struct{ Result errorResult }
	c.Assert(json.NewDecoder(rec.Body).Decode(&v), IsNil)
	c.Check(v.Result.Message, Equals, "foo error")

	// clean degraded mode
	d.SetDegradedMode(nil)
	rec = doTestReq(c, cmd, "POST")
	c.Check(rec.Code, Equals, 200)
}

func (s *daemonSuite) TestHTTPAPI(c *C) {
	s.httpAddress = ":0" // Go will choose port (use listener.Addr() to find it)
	d := s.newDaemon(c)
	d.Init()
	d.Start()
	port := d.httpListener.Addr().(*net.TCPAddr).Port

	request, err := http.NewRequest("GET", fmt.Sprintf("http://localhost:%d/v1/health", port), nil)
	c.Assert(err, IsNil)
	response, err := http.DefaultClient.Do(request)
	c.Assert(err, IsNil)
	c.Assert(response.StatusCode, Equals, http.StatusOK)
	var m map[string]interface{}
	err = json.NewDecoder(response.Body).Decode(&m)
	c.Assert(err, IsNil)
	c.Assert(m, DeepEquals, map[string]interface{}{
		"type":        "sync",
		"status-code": float64(http.StatusOK),
		"status":      "OK",
		"result": map[string]interface{}{
			"healthy": true,
		},
	})

	request, err = http.NewRequest("GET", fmt.Sprintf("http://localhost:%d/v1/checks", port), nil)
	c.Assert(err, IsNil)
	response, err = http.DefaultClient.Do(request)
	c.Assert(err, IsNil)
	c.Assert(response.StatusCode, Equals, http.StatusUnauthorized)

	err = d.Stop(nil)
	c.Assert(err, IsNil)
	_, err = http.DefaultClient.Do(request)
	c.Assert(err, ErrorMatches, ".* connection refused")
}

func (s *daemonSuite) TestStopRunning(c *C) {
	// Start the daemon.
	writeTestLayer(s.pebbleDir, `
services:
    test1:
        override: replace
        command: sleep 10
`)
	d := s.newDaemon(c)
	err := d.Init()
	c.Assert(err, IsNil)
	d.Start()

	// Start the test service.
	payload := bytes.NewBufferString(`{"action": "start", "services": ["test1"]}`)
	req, err := http.NewRequest("POST", "/v1/services", payload)
	c.Assert(err, IsNil)
	rsp := v1PostServices(apiCmd("/v1/services"), req, nil).(*resp)
	rec := httptest.NewRecorder()
	rsp.ServeHTTP(rec, req)
	c.Check(rec.Result().StatusCode, Equals, 202)

	// We have to wait for it be in running state for StopRunning to stop it.
	for i := 0; ; i++ {
		if i >= 25 {
			c.Fatalf("timed out waiting or service to start")
		}
		d.state.Lock()
		change := d.state.Change(rsp.Change)
		d.state.Unlock()
		if change != nil && change.IsReady() {
			break
		}
		time.Sleep(50 * time.Millisecond)
	}

	// Stop the daemon (which should shut down the service manager and stop services).
	err = d.Stop(nil)
	c.Assert(err, IsNil)

	// Ensure the "stop" change was created, along with its "stop" tasks.
	d.state.Lock()
	defer d.state.Unlock()
	changes := d.state.Changes()
	var change *state.Change
	for _, ch := range changes {
		if ch.Kind() == "stop" {
			change = ch
		}
	}
	if change == nil {
		c.Fatalf("stop change not found")
	}
	c.Check(change.Status(), Equals, state.DoneStatus)
	tasks := change.Tasks()
	c.Assert(tasks, HasLen, 1)
	c.Check(tasks[0].Kind(), Equals, "stop")
}<|MERGE_RESOLUTION|>--- conflicted
+++ resolved
@@ -146,13 +146,8 @@
 
 	cmd := &Command{d: s.newDaemon(c)}
 	handler := &fakeHandler{cmd: cmd}
-<<<<<<< HEAD
 	rf := func(innerCmd *Command, req *http.Request, user *UserState) Response {
-		c.Assert(cmd, check.Equals, innerCmd)
-=======
-	rf := func(innerCmd *Command, req *http.Request, user *userState) Response {
 		c.Assert(cmd, Equals, innerCmd)
->>>>>>> f5938105
 		return handler
 	}
 	cmd.GET = rf

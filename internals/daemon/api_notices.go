--- conflicted
+++ resolved
@@ -50,7 +50,6 @@
 func v1GetNotices(c *Command, r *http.Request, _ *UserState) Response {
 	query := r.URL.Query()
 
-<<<<<<< HEAD
 	publicOnly := false
 	reqUid, err := uidFromRequest(r)
 	if err != nil {
@@ -63,23 +62,11 @@
 		return statusBadRequest(`invalid "user-ids" filter: %v`, err)
 	}
 
-	typeStrs := strutil.MultiCommaSeparatedList(query["types"])
-	types := make([]state.NoticeType, 0, len(typeStrs))
-	for _, typeStr := range typeStrs {
-		noticeType := state.NoticeType(typeStr)
-		if !noticeType.Valid() {
-			// Ignore invalid notice types (so requests from newer clients
-			// with unknown types succeed).
-			continue
-		}
-		types = append(types, noticeType)
-=======
 	types, err := sanitizeTypesFilter(query["types"])
 	if err != nil {
 		// Caller did provide a types filter, but they're all invalid notice types.
 		// Return no notices, rather than the default of all notices.
 		return SyncResponse([]*state.Notice{})
->>>>>>> 91bba671
 	}
 
 	keys := strutil.MultiCommaSeparatedList(query["keys"])
@@ -179,42 +166,7 @@
 	return userIDs, nil
 }
 
-// Construct the visibilities filter which will be passed into the notices state.
-func sanitizeVisibilitiesFilter(queryVisibilities []string) ([]state.NoticeVisibility, error) {
-	visibilityStrs := strutil.MultiCommaSeparatedList(queryVisibilities)
-	visibilities := make([]state.NoticeVisibility, 0, len(visibilityStrs))
-	for _, v := range visibilityStrs {
-		visibility := state.NoticeVisibility(v)
-		if visibility.Valid() {
-			visibilities = append(visibilities, visibility)
-		}
-	}
-	if len(visibilities) == 0 && len(visibilityStrs) > 0 {
-		return nil, errVisibilitiesFilterNoNotices
-	}
-	return visibilities, nil
-}
-
-func noticeViewableByUser(notice *state.Notice, userID uint32, publicOnly bool) bool {
-	if notice.Visibility() == state.PublicNotice {
-		return true
-	}
-	if publicOnly {
-		return false
-	}
-	if isAdmin(userID) {
-		return true
-	}
-	if notice.UserID() == userID {
-		return true
-	}
-	return false
-}
-
-func isAdmin(userID uint32) bool {
-	return userID == 0 || sys.UserID(userID) == sysGetuid()
-}
-
+// Construct the types filter which will be passed into the notices state.
 func sanitizeTypesFilter(queryTypes []string) ([]state.NoticeType, error) {
 	typeStrs := strutil.MultiCommaSeparatedList(queryTypes)
 	types := make([]state.NoticeType, 0, len(typeStrs))
@@ -233,6 +185,42 @@
 	return types, nil
 }
 
+// Construct the visibilities filter which will be passed into the notices state.
+func sanitizeVisibilitiesFilter(queryVisibilities []string) ([]state.NoticeVisibility, error) {
+	visibilityStrs := strutil.MultiCommaSeparatedList(queryVisibilities)
+	visibilities := make([]state.NoticeVisibility, 0, len(visibilityStrs))
+	for _, v := range visibilityStrs {
+		visibility := state.NoticeVisibility(v)
+		if visibility.Valid() {
+			visibilities = append(visibilities, visibility)
+		}
+	}
+	if len(visibilities) == 0 && len(visibilityStrs) > 0 {
+		return nil, errVisibilitiesFilterNoNotices
+	}
+	return visibilities, nil
+}
+
+func noticeViewableByUser(notice *state.Notice, userID uint32, publicOnly bool) bool {
+	if notice.Visibility() == state.PublicNotice {
+		return true
+	}
+	if publicOnly {
+		return false
+	}
+	if isAdmin(userID) {
+		return true
+	}
+	if notice.UserID() == userID {
+		return true
+	}
+	return false
+}
+
+func isAdmin(userID uint32) bool {
+	return userID == 0 || sys.UserID(userID) == sysGetuid()
+}
+
 func v1PostNotices(c *Command, r *http.Request, _ *UserState) Response {
 	reqUid, err := uidFromRequest(r)
 	if err != nil {

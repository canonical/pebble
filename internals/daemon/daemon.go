--- conflicted
+++ resolved
@@ -121,7 +121,6 @@
 	Path       string
 	PathPrefix string
 	//
-<<<<<<< HEAD
 	GET  ResponseFunc
 	PUT  ResponseFunc
 	POST ResponseFunc
@@ -129,15 +128,6 @@
 	// Access control.
 	ReadAccess  AccessChecker
 	WriteAccess AccessChecker
-=======
-	GET       ResponseFunc
-	PUT       ResponseFunc
-	POST      ResponseFunc
-	DELETE    ResponseFunc
-	GuestOK   bool
-	UserOK    bool
-	AdminOnly bool
->>>>>>> 921602de
 
 	d *Daemon
 }
@@ -150,68 +140,6 @@
 	accessForbidden
 )
 
-<<<<<<< HEAD
-=======
-// canAccess checks the following properties:
-//
-// - if the user is `root` everything is allowed
-// - if a user is logged in and the command doesn't have AdminOnly, everything is allowed
-// - POST/PUT/DELETE all require the admin, or just login if not AdminOnly
-//
-// Otherwise for GET requests the following parameters are honored:
-// - GuestOK: anyone can access GET
-// - UserOK: any uid on the local system can access GET
-// - AdminOnly: only the administrator can access this
-func (c *Command) canAccess(r *http.Request, user *UserState) accessResult {
-	if c.AdminOnly && (c.UserOK || c.GuestOK) {
-		logger.Panicf("internal error: command cannot have AdminOnly together with any *OK flag")
-	}
-
-	if user != nil && !c.AdminOnly {
-		// Authenticated users do anything not requiring explicit admin.
-		return accessOK
-	}
-
-	// isUser means we have a UID for the request
-	isUser := false
-	ucred, err := ucrednetGet(r.RemoteAddr)
-	if err == nil {
-		isUser = true
-	} else if err != errNoID {
-		logger.Noticef("Cannot parse UID from remote address %q: %s", r.RemoteAddr, err)
-		return accessForbidden
-	}
-
-	// the !AdminOnly check is redundant, but belt-and-suspenders
-	if r.Method == "GET" && !c.AdminOnly {
-		// Guest and user access restricted to GET requests
-		if c.GuestOK {
-			return accessOK
-		}
-
-		if isUser && c.UserOK {
-			return accessOK
-		}
-	}
-
-	// Remaining admin checks rely on identifying peer uid
-	if !isUser {
-		return accessUnauthorized
-	}
-
-	if ucred.Uid == 0 || sys.UserID(ucred.Uid) == sysGetuid() {
-		// Superuser and process owner can do anything.
-		return accessOK
-	}
-
-	if c.AdminOnly {
-		return accessUnauthorized
-	}
-
-	return accessUnauthorized
-}
-
->>>>>>> 921602de
 func userFromRequest(state interface{}, r *http.Request) (*UserState, error) {
 	return nil, nil
 }
@@ -237,30 +165,15 @@
 		return
 	}
 
-<<<<<<< HEAD
 	ucred, err := ucrednetGet(r.RemoteAddr)
 	if err != nil && err != errNoID {
 		logger.Noticef("Cannot parse UID from remote address %q: %s", r.RemoteAddr, err)
 		InternalError(err.Error()).ServeHTTP(w, r)
-=======
-	switch c.canAccess(r, user) {
-	case accessOK:
-		// nothing
-	case accessUnauthorized:
-		Unauthorized("access denied").ServeHTTP(w, r)
 		return
-	case accessForbidden:
-		Forbidden("forbidden").ServeHTTP(w, r)
->>>>>>> 921602de
-		return
 	}
 
 	var rspf ResponseFunc
-<<<<<<< HEAD
 	var access AccessChecker
-=======
-	var rsp = MethodNotAllowed("method %q not allowed", r.Method)
->>>>>>> 921602de
 
 	switch r.Method {
 	case "GET":

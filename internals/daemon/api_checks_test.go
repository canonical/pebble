// Copyright (c) 2022 Canonical Ltd
//
// This program is free software: you can redistribute it and/or modify
// it under the terms of the GNU General Public License version 3 as
// published by the Free Software Foundation.
//
// This program is distributed in the hope that it will be useful,
// but WITHOUT ANY WARRANTY; without even the implied warranty of
// MERCHANTABILITY or FITNESS FOR A PARTICULAR PURPOSE.  See the
// GNU General Public License for more details.
//
// You should have received a copy of the GNU General Public License
// along with this program.  If not, see <http://www.gnu.org/licenses/>.

package daemon

import (
	"encoding/json"
	"fmt"
	"net/http"
	"net/http/httptest"
	"reflect"
	"time"

	. "gopkg.in/check.v1"
)

func (s *apiSuite) TestChecksGet(c *C) {
	writeTestLayer(s.pebbleDir, `
checks:
    chk1:
        override: replace
        level: ready
        http:
            url: https://example.com/bad

    chk2:
        override: replace
        level: alive
        tcp:
            port: 8080

    chk3:
        override: replace
        exec:
            command: sleep x
`)
	s.daemon(c)
	s.startOverlord()

	// Request with no filters.
	start := time.Now()
	for {
		// Health checks are started asynchronously as changes, so wait for
		// them to appear.
		rsp, body := s.getChecks(c, "")
		c.Check(rsp.Status, Equals, 200)
		c.Check(rsp.Type, Equals, ResponseTypeSync)
<<<<<<< HEAD
		expected := []any{
			map[string]any{"name": "chk1", "status": "up", "level": "ready", "threshold": 3.0, "change-id": "C0"},
			map[string]any{"name": "chk2", "status": "up", "level": "alive", "threshold": 3.0, "change-id": "C1"},
			map[string]any{"name": "chk3", "status": "up", "threshold": 3.0, "change-id": "C2"},
=======
		expected := []interface{}{
			map[string]interface{}{"name": "chk1", "startup": "enabled", "status": "up", "level": "ready", "threshold": 3.0, "change-id": "C0"},
			map[string]interface{}{"name": "chk2", "startup": "enabled", "status": "up", "level": "alive", "threshold": 3.0, "change-id": "C1"},
			map[string]interface{}{"name": "chk3", "startup": "enabled", "status": "up", "threshold": 3.0, "change-id": "C2"},
>>>>>>> deffac8d
		}
		if reflect.DeepEqual(body["result"], expected) {
			break
		}
		if time.Since(start) > time.Second {
			c.Fatalf("timed out waiting for checks to settle\nobtained = #%v\nexpected = %#v",
				body["result"], expected)
		}
		time.Sleep(time.Millisecond)
	}

	// Request with names filter
	rsp, body := s.getChecks(c, "?names=chk1&names=chk3")
	c.Check(rsp.Status, Equals, 200)
	c.Check(rsp.Type, Equals, ResponseTypeSync)
<<<<<<< HEAD
	c.Check(body["result"], DeepEquals, []any{
		map[string]any{"name": "chk1", "status": "up", "level": "ready", "threshold": 3.0, "change-id": "C0"},
		map[string]any{"name": "chk3", "status": "up", "threshold": 3.0, "change-id": "C1"},
=======
	c.Check(body["result"], DeepEquals, []interface{}{
		map[string]interface{}{"name": "chk1", "startup": "enabled", "status": "up", "level": "ready", "threshold": 3.0, "change-id": "C0"},
		map[string]interface{}{"name": "chk3", "startup": "enabled", "status": "up", "threshold": 3.0, "change-id": "C1"},
>>>>>>> deffac8d
	})

	// Request with names filter (comma-separated values)
	rsp, body = s.getChecks(c, "?names=chk1,chk3")
	c.Check(rsp.Status, Equals, 200)
	c.Check(rsp.Type, Equals, ResponseTypeSync)
<<<<<<< HEAD
	c.Check(body["result"], DeepEquals, []any{
		map[string]any{"name": "chk1", "status": "up", "level": "ready", "threshold": 3.0, "change-id": "C0"},
		map[string]any{"name": "chk3", "status": "up", "threshold": 3.0, "change-id": "C1"},
=======
	c.Check(body["result"], DeepEquals, []interface{}{
		map[string]interface{}{"name": "chk1", "startup": "enabled", "status": "up", "level": "ready", "threshold": 3.0, "change-id": "C0"},
		map[string]interface{}{"name": "chk3", "startup": "enabled", "status": "up", "threshold": 3.0, "change-id": "C1"},
>>>>>>> deffac8d
	})

	// Request with level filter
	rsp, body = s.getChecks(c, "?level=alive")
	c.Check(rsp.Status, Equals, 200)
	c.Check(rsp.Type, Equals, ResponseTypeSync)
<<<<<<< HEAD
	c.Check(body["result"], DeepEquals, []any{
		map[string]any{"name": "chk2", "status": "up", "level": "alive", "threshold": 3.0, "change-id": "C0"},
=======
	c.Check(body["result"], DeepEquals, []interface{}{
		map[string]interface{}{"name": "chk2", "startup": "enabled", "status": "up", "level": "alive", "threshold": 3.0, "change-id": "C0"},
>>>>>>> deffac8d
	})

	// Request with names and level filters
	rsp, body = s.getChecks(c, "?level=ready&names=chk1")
	c.Check(rsp.Status, Equals, 200)
	c.Check(rsp.Type, Equals, ResponseTypeSync)
<<<<<<< HEAD
	c.Check(body["result"], DeepEquals, []any{
		map[string]any{"name": "chk1", "status": "up", "level": "ready", "threshold": 3.0, "change-id": "C0"},
=======
	c.Check(body["result"], DeepEquals, []interface{}{
		map[string]interface{}{"name": "chk1", "startup": "enabled", "status": "up", "level": "ready", "threshold": 3.0, "change-id": "C0"},
>>>>>>> deffac8d
	})
}

func (s *apiSuite) TestChecksGetInvalidLevel(c *C) {
	s.daemon(c)
	s.startOverlord()

	rsp, body := s.getChecks(c, "?level=foo")
	c.Check(rsp.Status, Equals, 400)
	c.Check(rsp.Type, Equals, ResponseTypeError)
	c.Check(rsp.Result, NotNil)
	c.Check(body["result"], DeepEquals, map[string]any{
		"message": `level must be "alive" or "ready"`,
	})
}

func (s *apiSuite) TestChecksEmpty(c *C) {
	s.daemon(c)
	s.startOverlord()

	rsp, body := s.getChecks(c, "")
	c.Check(rsp.Status, Equals, 200)
	c.Check(rsp.Type, Equals, ResponseTypeSync)
	c.Check(body["result"], DeepEquals, []any{}) // should be [] rather than null
}

func (s *apiSuite) getChecks(c *C, query string) (*resp, map[string]any) {
	req, err := http.NewRequest("GET", "/v1/checks"+query, nil)
	c.Assert(err, IsNil)
	rsp := v1GetChecks(apiCmd("/v1/checks"), req, nil).(*resp)
	rec := httptest.NewRecorder()
	rsp.ServeHTTP(rec, req)
	c.Check(rec.Code, Equals, rsp.Status)
	var body map[string]any
	err = json.Unmarshal(rec.Body.Bytes(), &body)
	c.Check(err, IsNil)

	// Standardise the change-id fields before comparison as these can vary.
	if results, ok := body["result"].([]any); ok {
		for i, result := range results {
			resultMap := result.(map[string]any)
			c.Check(resultMap["change-id"].(string), Not(Equals), "")
			resultMap["change-id"] = fmt.Sprintf("C%d", i)
		}
	}

	return rsp, body
}<|MERGE_RESOLUTION|>--- conflicted
+++ resolved
@@ -56,17 +56,10 @@
 		rsp, body := s.getChecks(c, "")
 		c.Check(rsp.Status, Equals, 200)
 		c.Check(rsp.Type, Equals, ResponseTypeSync)
-<<<<<<< HEAD
 		expected := []any{
-			map[string]any{"name": "chk1", "status": "up", "level": "ready", "threshold": 3.0, "change-id": "C0"},
-			map[string]any{"name": "chk2", "status": "up", "level": "alive", "threshold": 3.0, "change-id": "C1"},
-			map[string]any{"name": "chk3", "status": "up", "threshold": 3.0, "change-id": "C2"},
-=======
-		expected := []interface{}{
-			map[string]interface{}{"name": "chk1", "startup": "enabled", "status": "up", "level": "ready", "threshold": 3.0, "change-id": "C0"},
-			map[string]interface{}{"name": "chk2", "startup": "enabled", "status": "up", "level": "alive", "threshold": 3.0, "change-id": "C1"},
-			map[string]interface{}{"name": "chk3", "startup": "enabled", "status": "up", "threshold": 3.0, "change-id": "C2"},
->>>>>>> deffac8d
+			map[string]any{"name": "chk1", "startup": "enabled", "status": "up", "level": "ready", "threshold": 3.0, "change-id": "C0"},
+			map[string]any{"name": "chk2", "startup": "enabled", "status": "up", "level": "alive", "threshold": 3.0, "change-id": "C1"},
+			map[string]any{"name": "chk3", "startup": "enabled", "status": "up", "threshold": 3.0, "change-id": "C2"},
 		}
 		if reflect.DeepEqual(body["result"], expected) {
 			break
@@ -82,56 +75,34 @@
 	rsp, body := s.getChecks(c, "?names=chk1&names=chk3")
 	c.Check(rsp.Status, Equals, 200)
 	c.Check(rsp.Type, Equals, ResponseTypeSync)
-<<<<<<< HEAD
 	c.Check(body["result"], DeepEquals, []any{
-		map[string]any{"name": "chk1", "status": "up", "level": "ready", "threshold": 3.0, "change-id": "C0"},
-		map[string]any{"name": "chk3", "status": "up", "threshold": 3.0, "change-id": "C1"},
-=======
-	c.Check(body["result"], DeepEquals, []interface{}{
-		map[string]interface{}{"name": "chk1", "startup": "enabled", "status": "up", "level": "ready", "threshold": 3.0, "change-id": "C0"},
-		map[string]interface{}{"name": "chk3", "startup": "enabled", "status": "up", "threshold": 3.0, "change-id": "C1"},
->>>>>>> deffac8d
+		map[string]any{"name": "chk1", "startup": "enabled", "status": "up", "level": "ready", "threshold": 3.0, "change-id": "C0"},
+		map[string]any{"name": "chk3", "startup": "enabled", "status": "up", "threshold": 3.0, "change-id": "C1"},
 	})
 
 	// Request with names filter (comma-separated values)
 	rsp, body = s.getChecks(c, "?names=chk1,chk3")
 	c.Check(rsp.Status, Equals, 200)
 	c.Check(rsp.Type, Equals, ResponseTypeSync)
-<<<<<<< HEAD
 	c.Check(body["result"], DeepEquals, []any{
-		map[string]any{"name": "chk1", "status": "up", "level": "ready", "threshold": 3.0, "change-id": "C0"},
-		map[string]any{"name": "chk3", "status": "up", "threshold": 3.0, "change-id": "C1"},
-=======
-	c.Check(body["result"], DeepEquals, []interface{}{
-		map[string]interface{}{"name": "chk1", "startup": "enabled", "status": "up", "level": "ready", "threshold": 3.0, "change-id": "C0"},
-		map[string]interface{}{"name": "chk3", "startup": "enabled", "status": "up", "threshold": 3.0, "change-id": "C1"},
->>>>>>> deffac8d
+		map[string]any{"name": "chk1", "startup": "enabled", "status": "up", "level": "ready", "threshold": 3.0, "change-id": "C0"},
+		map[string]any{"name": "chk3", "startup": "enabled", "status": "up", "threshold": 3.0, "change-id": "C1"},
 	})
 
 	// Request with level filter
 	rsp, body = s.getChecks(c, "?level=alive")
 	c.Check(rsp.Status, Equals, 200)
 	c.Check(rsp.Type, Equals, ResponseTypeSync)
-<<<<<<< HEAD
 	c.Check(body["result"], DeepEquals, []any{
-		map[string]any{"name": "chk2", "status": "up", "level": "alive", "threshold": 3.0, "change-id": "C0"},
-=======
-	c.Check(body["result"], DeepEquals, []interface{}{
-		map[string]interface{}{"name": "chk2", "startup": "enabled", "status": "up", "level": "alive", "threshold": 3.0, "change-id": "C0"},
->>>>>>> deffac8d
+		map[string]any{"name": "chk2", "startup": "enabled", "status": "up", "level": "alive", "threshold": 3.0, "change-id": "C0"},
 	})
 
 	// Request with names and level filters
 	rsp, body = s.getChecks(c, "?level=ready&names=chk1")
 	c.Check(rsp.Status, Equals, 200)
 	c.Check(rsp.Type, Equals, ResponseTypeSync)
-<<<<<<< HEAD
 	c.Check(body["result"], DeepEquals, []any{
-		map[string]any{"name": "chk1", "status": "up", "level": "ready", "threshold": 3.0, "change-id": "C0"},
-=======
-	c.Check(body["result"], DeepEquals, []interface{}{
-		map[string]interface{}{"name": "chk1", "startup": "enabled", "status": "up", "level": "ready", "threshold": 3.0, "change-id": "C0"},
->>>>>>> deffac8d
+		map[string]any{"name": "chk1", "startup": "enabled", "status": "up", "level": "ready", "threshold": 3.0, "change-id": "C0"},
 	})
 }
 

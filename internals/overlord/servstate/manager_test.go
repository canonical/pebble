--- conflicted
+++ resolved
@@ -437,16 +437,11 @@
 }
 
 func (s *S) TestStartBadCommand(c *C) {
-<<<<<<< HEAD
-	s.setupDefaultServiceManager(c)
+	s.newServiceManager(c)
+	s.planAddLayer(c, testPlanLayer)
+	s.planChanged(c)
+
 	chg := s.startServices(c, []string{"test3"})
-=======
-	s.newServiceManager(c)
-	s.planAddLayer(c, testPlanLayer)
-	s.planChanged(c)
-
-	chg := s.startServices(c, []string{"test3"}, 1)
->>>>>>> 18c93cbc
 
 	s.st.Lock()
 	c.Check(chg.Status(), Equals, state.ErrorStatus)
@@ -586,16 +581,11 @@
 }
 
 func (s *S) TestStartFastExitCommand(c *C) {
-<<<<<<< HEAD
-	s.setupDefaultServiceManager(c)
+	s.newServiceManager(c)
+	s.planAddLayer(c, testPlanLayer)
+	s.planChanged(c)
+
 	chg := s.startServices(c, []string{"test4"})
-=======
-	s.newServiceManager(c)
-	s.planAddLayer(c, testPlanLayer)
-	s.planChanged(c)
-
-	chg := s.startServices(c, []string{"test4"}, 1)
->>>>>>> 18c93cbc
 
 	s.st.Lock()
 	c.Check(chg.Status(), Equals, state.ErrorStatus)
@@ -740,20 +730,12 @@
 `)
 	s.planChanged(c)
 
-<<<<<<< HEAD
-	// Start service and wait till it starts up the first time.
+	// Start the "test2" service
 	chg := s.startServices(c, []string{"test2"})
-	s.waitUntilService(c, "test2", func(svc *servstate.ServiceInfo) bool {
-		return svc.Current == servstate.StatusActive
-	})
-=======
-	// Start the "test2" service
-	chg := s.startServices(c, []string{"test2"}, 1)
 	// Wait until "test2" service completes the echo command (so that we
 	// know the log buffer contains stdout).
 	s.waitForDoneCheck(c, "test2")
 	// Verify the backoff counter
->>>>>>> 18c93cbc
 	c.Assert(s.manager.BackoffNum("test2"), Equals, 0)
 	s.st.Lock()
 	c.Check(chg.Status(), Equals, state.DoneStatus)
@@ -1567,16 +1549,11 @@
 }
 
 func (s *S) TestStopRunning(c *C) {
-<<<<<<< HEAD
-	s.setupDefaultServiceManager(c)
+	s.newServiceManager(c)
+	s.planAddLayer(c, testPlanLayer)
+	s.planChanged(c)
+
 	s.startServices(c, []string{"test2"})
-=======
-	s.newServiceManager(c)
-	s.planAddLayer(c, testPlanLayer)
-	s.planChanged(c)
-
-	s.startServices(c, []string{"test2"}, 1)
->>>>>>> 18c93cbc
 	s.waitUntilService(c, "test2", func(svc *servstate.ServiceInfo) bool {
 		return svc.Current == servstate.StatusActive
 	})

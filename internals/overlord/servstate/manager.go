--- conflicted
+++ resolved
@@ -16,13 +16,7 @@
 )
 
 type ServiceManager struct {
-<<<<<<< HEAD
-	state     *state.State
-	pebbleDir string
-=======
 	state  *state.State
-	runner *state.TaskRunner
->>>>>>> 18c93cbc
 
 	planLock sync.Mutex
 	plan     *plan.Plan
@@ -50,11 +44,6 @@
 func NewManager(s *state.State, runner *state.TaskRunner, serviceOutput io.Writer, restarter Restarter, logMgr LogManager) (*ServiceManager, error) {
 	manager := &ServiceManager{
 		state:         s,
-<<<<<<< HEAD
-		pebbleDir:     pebbleDir,
-=======
-		runner:        runner,
->>>>>>> 18c93cbc
 		services:      make(map[string]*serviceData),
 		serviceOutput: serviceOutput,
 		restarter:     restarter,

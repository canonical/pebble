// Copyright (c) 2023 Canonical Ltd
//
// This program is free software: you can redistribute it and/or modify
// it under the terms of the GNU General Public License version 3 as
// published by the Free Software Foundation.
//
// This program is distributed in the hope that it will be useful,
// but WITHOUT ANY WARRANTY; without even the implied warranty of
// MERCHANTABILITY or FITNESS FOR A PARTICULAR PURPOSE.  See the
// GNU General Public License for more details.
//
// You should have received a copy of the GNU General Public License
// along with this program.  If not, see <http://www.gnu.org/licenses/>.

package logstate

import (
	"context"
	"fmt"
	"os"
	"time"

	"gopkg.in/tomb.v2"

	"github.com/canonical/pebble/internals/logger"
	"github.com/canonical/pebble/internals/overlord/logstate/loki"
	"github.com/canonical/pebble/internals/overlord/logstate/opentelemetry"
	"github.com/canonical/pebble/internals/plan"
	"github.com/canonical/pebble/internals/servicelog"
)

const (
	parserSize         = 4 * 1024
	bufferTimeout      = 1 * time.Second
	maxBufferedEntries = 100

	// These constants control the maximum time allowed for each teardown step.
	timeoutCurrentFlush = 1 * time.Second
	timeoutPullers      = 2 * time.Second
	timeoutMainLoop     = 3 * time.Second
	// timeoutFinalFlush is measured from when the gatherer's main loop finishes,
	// NOT from when Stop() is called like the other constants.
	timeoutFinalFlush = 2 * time.Second
)

// logGatherer is responsible for collecting service logs from a bunch of
// services, and sending them to its logClient.
// One logGatherer will run per log target. Its loop() method should be run
// in its own goroutine.
// A logGatherer will spawn a separate logPuller for each service it collects
// logs from. Each logPuller will run in a separate goroutine, and send logs to
// the logGatherer via a shared channel.
// The logGatherer will "flush" the client:
//   - after a timeout (1s) has passed since the first log was written;
//   - when it is told to shut down.
//
// The client may also flush itself when its internal buffer reaches a certain
// size.
// Calling the Stop() method will tear down the logGatherer and all of its
// associated logPullers. Stop() can be called from an outside goroutine.
type logGatherer struct {
	*logGathererOptions

	targetName string
	// tomb for the main loop
	tomb tomb.Tomb

	client logClient
	// Context to pass to client methods
	clientCtx context.Context
	// cancel func for clientCtx - can be used during teardown if required, to
	// ensure the client is not blocking subsequent teardown steps.
	clientCancel context.CancelFunc

	// Channel used to notify the main loop to set the client's labels
	setLabels chan svcWithLabels

	pullers *pullerGroup
	// All pullers send logs on this channel, received by main loop
	entryCh chan servicelog.Entry
}

// logGathererOptions allows overriding the newLogClient method and time values
// in testing.
type logGathererOptions struct {
	bufferTimeout       time.Duration
	maxBufferedEntries  int
	timeoutCurrentFlush time.Duration
	timeoutFinalFlush   time.Duration
	// method to get a new client
	newClient func(*plan.LogTarget) (logClient, error)
}

func newLogGatherer(target *plan.LogTarget) (*logGatherer, error) {
	return newLogGathererInternal(target, &logGathererOptions{})
}

// newLogGathererInternal contains the actual creation code for a logGatherer.
// This function is used in the real implementation, but also allows overriding
// certain configuration values for testing.
func newLogGathererInternal(target *plan.LogTarget, options *logGathererOptions) (*logGatherer, error) {
	options = fillDefaultOptions(options)
	client, err := options.newClient(target)
	if err != nil {
		return nil, fmt.Errorf("cannot create log client: %w", err)
	}

	g := &logGatherer{
		logGathererOptions: options,

		targetName: target.Name,
		client:     client,
		setLabels:  make(chan svcWithLabels),
		entryCh:    make(chan servicelog.Entry),
		pullers:    newPullerGroup(target.Name),
	}
	g.clientCtx, g.clientCancel = context.WithCancel(context.Background())
	g.tomb.Go(g.loop)
	g.tomb.Go(g.pullers.tomb.Wait)

	return g, nil
}

func fillDefaultOptions(options *logGathererOptions) *logGathererOptions {
	if options.bufferTimeout == 0 {
		options.bufferTimeout = bufferTimeout
	}
	if options.maxBufferedEntries == 0 {
		options.maxBufferedEntries = maxBufferedEntries
	}
	if options.timeoutCurrentFlush == 0 {
		options.timeoutCurrentFlush = timeoutCurrentFlush
	}
	if options.timeoutFinalFlush == 0 {
		options.timeoutFinalFlush = timeoutFinalFlush
	}
	if options.newClient == nil {
		options.newClient = newLogClient
	}
	return options
}

// PlanChanged is called by the LogManager when the plan is changed, if this
// gatherer's target exists in the new plan.
func (g *logGatherer) PlanChanged(pl *plan.Plan, buffers map[string]*servicelog.RingBuffer) {
	target := pl.LogTargets[g.targetName]

	// Remove old pullers
	for _, svcName := range g.pullers.Services() {
		svc, svcExists := pl.Services[svcName]
		if svcExists && svc.LogsTo(target) {
			// We're still collecting logs from this service, so don't remove it.
			continue
		}

		// Service no longer forwarding to this log target (or it was removed from
		// the plan). Remove it from the gatherer.
		g.pullers.Remove(svcName)
		select {
		case g.setLabels <- svcWithLabels{svcName, nil}:
		case <-g.tomb.Dying():
			return
		}
	}

	// Add new pullers
	for _, service := range pl.Services {
		if !service.LogsTo(target) {
			continue
		}

		labels := evaluateLabels(target.Labels, service.Environment)
		select {
		case g.setLabels <- svcWithLabels{service.Name, labels}:
		case <-g.tomb.Dying():
			return
		}

		// If the service was just added, it may not be started yet. In this case,
		// we need to wait until the buffer is created, and then we can update the
		// pullers inside ServiceStarted.
		buffer, svcStarted := buffers[service.Name]
		if svcStarted {
			g.pullers.Add(service.Name, buffer, g.entryCh)
		}
	}
}

// ServiceStarted is called by the LogManager on the start of a service which
// logs to this gatherer's target.
func (g *logGatherer) ServiceStarted(service *plan.Service, buffer *servicelog.RingBuffer) {
	g.pullers.Add(service.Name, buffer, g.entryCh)
}

// evaluateLabels interprets the labels defined in the plan, substituting any
// $env_vars with the corresponding value in the service's environment.
func evaluateLabels(rawLabels, env map[string]string) map[string]string {
	substitute := func(k string) string {
		// Undefined variables default to "", just like Bash
		return env[k]
	}

	labels := make(map[string]string, len(rawLabels))
	for key, rawLabel := range rawLabels {
		labels[key] = os.Expand(rawLabel, substitute)
	}
	return labels
}

// The main control loop for the logGatherer. loop receives logs from the
// pullers on entryCh, and writes them to the client. It also flushes the
// client periodically, and exits when the gatherer's tomb is killed.
func (g *logGatherer) loop() error {
	flushTimer := newTimer()
	defer flushTimer.Stop()
	// Keep track of number of logs written since last flush
	numWritten := 0

	flushClient := func(ctx context.Context) {
		// Mark timer as unset
		flushTimer.Stop()
		err := g.client.Flush(ctx)
		if err != nil {
			logger.Noticef("Cannot flush logs to target %q: %v", g.targetName, err)
		}
		numWritten = 0
	}

mainLoop:
	for {
		select {
		case <-g.tomb.Dying():
			break mainLoop

		case <-flushTimer.Expired():
			flushClient(g.clientCtx)

		case args := <-g.setLabels:
			// Before we change the labels, flush any logs currently in the buffer,
			// so that these logs are sent with the correct (old) labels.
			flushClient(g.clientCtx)
			g.client.SetLabels(args.service, args.labels)

		case entry := <-g.entryCh:
			err := g.client.Add(entry)
			if err != nil {
				logger.Noticef("Cannot write logs to target %q: %v", g.targetName, err)
				continue
			}
			numWritten++
			// Check if buffer is full
			if numWritten >= g.maxBufferedEntries {
				flushClient(g.clientCtx)
				continue
			}
			// Otherwise, set the timeout
			flushTimer.EnsureSet(g.bufferTimeout)
		}
	}

	// Final flush to send any remaining logs buffered in the client
	// We need to create a new context, as the previous one may have been cancelled.
	ctx, cancel := context.WithTimeout(context.Background(), g.timeoutFinalFlush)
	defer cancel()
	flushClient(ctx)
	return nil
}

// Stop tears down the gatherer and associated resources (pullers, client).
// This method will block until gatherer teardown is complete.
//
// The teardown process has several steps:
//   - If the main loop is in the middle of a flush when we call Stop, this
//     will block the pullers from sending logs to the gatherer. Hence, wait
//     for the current flush to complete.
//   - Wait for the pullers to pull the final logs from the iterator.
//   - Kill the main loop.
//   - Flush out any final logs buffered in the client.
func (g *logGatherer) Stop() {
	// Wait up to timeoutCurrentFlush for the current flush to complete (if any)
	time.AfterFunc(g.timeoutCurrentFlush, g.clientCancel)

	// Wait up to timeoutPullers for the pullers to pull the final logs from the
	// iterator and send to the main loop.
	time.AfterFunc(timeoutPullers, func() {
		logger.Debugf("gatherer %q: force killing log pullers", g.targetName)
		g.pullers.KillAll()
	})

	// Kill the main loop once either:
	// - all the pullers are done
	// - timeoutMainLoop has passed
	g.pullers.tomb.Kill(nil)
	select {
	case <-g.pullers.Done():
		logger.Debugf("gatherer %q: pullers have finished", g.targetName)
	case <-time.After(timeoutMainLoop):
		logger.Debugf("gatherer %q: force killing main loop", g.targetName)
	}

	g.tomb.Kill(nil)
	// Wait for final flush in the main loop
	err := g.tomb.Wait()
	if err != nil {
		logger.Noticef("Cannot shut down gatherer: %v", err)
	}
}

type svcWithLabels struct {
	service string
	labels  map[string]string
}

// timer wraps time.Timer and provides a better API.
type timer struct {
	timer *time.Timer
	set   bool
}

func newTimer() timer {
	t := timer{
		timer: time.NewTimer(1 * time.Hour),
	}
	t.Stop()
	return t
}

func (t *timer) Expired() <-chan time.Time {
	return t.timer.C
}

func (t *timer) Stop() {
	t.timer.Stop()
	t.set = false
	// Drain timer channel
	select {
	case <-t.timer.C:
	default:
	}
}

func (t *timer) EnsureSet(timeout time.Duration) {
	if t.set {
		return
	}

	t.timer.Reset(timeout)
	t.set = true
}

// logClient handles requests to a specific type of log target. It encodes
// log messages in the required format, and sends the messages using the
// protocol required by that log target.
// For example, a logClient for Loki would encode the log messages in the
// JSON format expected by Loki, and send them over HTTP(S).
type logClient interface {
	// Add adds the given log entry to the client's buffer.
	Add(servicelog.Entry) error

	// Flush sends buffered logs (if any) to the remote target.
	Flush(context.Context) error

	// SetLabels sets the log labels for the given service, or releases
	// previously allocated label resources if the labels parameter is nil.
	SetLabels(serviceName string, labels map[string]string)
}

func newLogClient(target *plan.LogTarget) (logClient, error) {
	switch target.Type {
	case plan.LokiTarget:
		return loki.NewClient(target), nil
<<<<<<< HEAD
	case plan.OpenTelemetryTarget:
		return opentelemetry.NewClient(target), nil
	//case plan.SyslogTarget: TODO
=======
>>>>>>> 8491644a
	default:
		return nil, fmt.Errorf("unknown type %q for log target %q", target.Type, target.Name)
	}
}<|MERGE_RESOLUTION|>--- conflicted
+++ resolved
@@ -369,12 +369,8 @@
 	switch target.Type {
 	case plan.LokiTarget:
 		return loki.NewClient(target), nil
-<<<<<<< HEAD
 	case plan.OpenTelemetryTarget:
 		return opentelemetry.NewClient(target), nil
-	//case plan.SyslogTarget: TODO
-=======
->>>>>>> 8491644a
 	default:
 		return nil, fmt.Errorf("unknown type %q for log target %q", target.Type, target.Name)
 	}

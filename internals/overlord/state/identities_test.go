// Copyright (c) 2024 Canonical Ltd
//
// This program is free software: you can redistribute it and/or modify
// it under the terms of the GNU General Public License version 3 as
// published by the Free Software Foundation.
//
// This program is distributed in the hope that it will be useful,
// but WITHOUT ANY WARRANTY; without even the implied warranty of
// MERCHANTABILITY or FITNESS FOR A PARTICULAR PURPOSE.  See the
// GNU General Public License for more details.
//
// You should have received a copy of the GNU General Public License
// along with this program.  If not, see <http://www.gnu.org/licenses/>.

package state_test

import (
	"encoding/json"

	. "gopkg.in/check.v1"

	"github.com/canonical/pebble/internals/overlord/state"
)

type identitiesSuite struct{}

var _ = Suite(&identitiesSuite{})

// IMPORTANT NOTE: be sure secrets aren't included when adding to this!
func (s *identitiesSuite) TestMarshalAPI(c *C) {
	st := state.New(nil)
	st.Lock()
	defer st.Unlock()

	err := st.AddIdentities(map[string]*state.Identity{
		"bob": {
			Access: state.ReadAccess,
			Local:  &state.LocalIdentity{UserID: 42},
		},
		"mary": {
			Access: state.AdminAccess,
			Local:  &state.LocalIdentity{UserID: 1000},
		},
		"nancy": {
			Access: state.MetricsAccess,
			Basic:  &state.BasicIdentity{Password: "hash"},
		},
	})
	c.Assert(err, IsNil)

	identities := st.Identities()
	data, err := json.MarshalIndent(identities, "", "    ")
	c.Assert(err, IsNil)
	c.Assert(string(data), Equals, `
{
    "bob": {
        "access": "read",
        "local": {
            "user-id": 42
        }
    },
    "mary": {
        "access": "admin",
        "local": {
            "user-id": 1000
        }
    },
    "nancy": {
        "access": "metrics",
        "basic": {
<<<<<<< HEAD
            "password": "hash"
=======
            "password": "*****"
>>>>>>> edccbacc
        }
    }
}`[1:])
}

func (s *identitiesSuite) TestUnmarshalAPI(c *C) {
	data := []byte(`
{
    "bob": {
        "access": "read",
        "local": {
            "user-id": 42
        }
    },
    "mary": {
        "access": "admin",
        "local": {
            "user-id": 1000
        }
    },
    "nancy": {
        "access": "metrics",
        "basic": {
            "password": "hash"
        }
    }
}`)
	var identities map[string]*state.Identity
	err := json.Unmarshal(data, &identities)
	c.Assert(err, IsNil)
	c.Assert(identities, DeepEquals, map[string]*state.Identity{
		"bob": {
			Access: state.ReadAccess,
			Local:  &state.LocalIdentity{UserID: 42},
		},
		"mary": {
			Access: state.AdminAccess,
			Local:  &state.LocalIdentity{UserID: 1000},
		},
		"nancy": {
			Access: state.MetricsAccess,
			Basic:  &state.BasicIdentity{Password: "hash"},
		},
	})
}

func (s *identitiesSuite) TestUnmarshalAPIErrors(c *C) {
	tests := []struct {
		data  string
		error string
	}{{
		data:  `{"no-type": {"access": "admin"}}`,
		error: `identity must have at least one type \("local" or "basic"\)`,
	}, {
		data:  `{"invalid-access": {"access": "admin", "local": {}}}`,
		error: `local identity must specify user-id`,
	}, {
		data:  `{"invalid-access": {"access": "metrics", "basic": {}}}`,
<<<<<<< HEAD
		error: `basic identity must specify password`,
=======
		error: `basic identity must specify password \(hashed\)`,
>>>>>>> edccbacc
	}, {
		data:  `{"invalid-access": {"access": "foo", "local": {"user-id": 42}}}`,
		error: `invalid access value "foo", must be "admin", "read", "metrics", or "untrusted"`,
	}, {
		data:  `{"invalid-access": {"local": {"user-id": 42}}}`,
		error: `access value must be specified \("admin", "read", "metrics", or "untrusted"\)`,
<<<<<<< HEAD
=======
	}, {
		data:  `{"invalid-access": {"access": "admin", "basic": {"password": "hash"}}}`,
		error: `basic identity can only have \"metrics\" access, got \"admin\"`,
>>>>>>> edccbacc
	}}
	for _, test := range tests {
		c.Logf("Input data: %s", test.data)
		var identities map[string]*state.Identity
		err := json.Unmarshal([]byte(test.data), &identities)
		c.Check(err, ErrorMatches, test.error)
	}
}

func (s *identitiesSuite) TestMarshalState(c *C) {
	st := state.New(nil)
	st.Lock()
	defer st.Unlock()

	err := st.AddIdentities(map[string]*state.Identity{
		"bob": {
			Access: state.ReadAccess,
			Local:  &state.LocalIdentity{UserID: 42},
		},
		"mary": {
			Access: state.AdminAccess,
			Local:  &state.LocalIdentity{UserID: 1000},
		},
	})
	c.Assert(err, IsNil)

	// Marshal entire state, then pull out just the "identities" key to test that.
	data, err := json.Marshal(st)
	c.Assert(err, IsNil)
	var unmarshalled map[string]any
	err = json.Unmarshal(data, &unmarshalled)
	c.Assert(err, IsNil)
	data, err = json.MarshalIndent(unmarshalled["identities"], "", "    ")
	c.Assert(err, IsNil)
	c.Assert(string(data), Equals, `
{
    "bob": {
        "access": "read",
        "local": {
            "user-id": 42
        }
    },
    "mary": {
        "access": "admin",
        "local": {
            "user-id": 1000
        }
    }
}`[1:])
}

func (s *identitiesSuite) TestUnmarshalState(c *C) {
	st := state.New(nil)
	st.Lock()
	defer st.Unlock()

	data := []byte(`
{
    "identities": {
        "bob": {
            "access": "read",
            "local": {
                "user-id": 42
            }
        },
        "mary": {
            "access": "admin",
            "local": {
                "user-id": 1000
            }
        }
    }
}`)
	err := json.Unmarshal(data, &st)
	c.Assert(err, IsNil)
	c.Assert(st.Identities(), DeepEquals, map[string]*state.Identity{
		"bob": {
			Name:   "bob",
			Access: state.ReadAccess,
			Local:  &state.LocalIdentity{UserID: 42},
		},
		"mary": {
			Name:   "mary",
			Access: state.AdminAccess,
			Local:  &state.LocalIdentity{UserID: 1000},
		},
	})
}

func (s *identitiesSuite) TestAddIdentities(c *C) {
	st := state.New(nil)
	st.Lock()
	defer st.Unlock()

	original := map[string]*state.Identity{
		"bob": {
			Access: state.ReadAccess,
			Local:  &state.LocalIdentity{UserID: 42},
		},
		"mary": {
			Access: state.AdminAccess,
			Local:  &state.LocalIdentity{UserID: 1000},
		},
		"nancy": {
			Access: state.MetricsAccess,
			Basic:  &state.BasicIdentity{Password: "hash"},
		},
	}
	err := st.AddIdentities(original)
	c.Assert(err, IsNil)

	// Ensure they were added correctly (and Name fields have been set).
	identities := st.Identities()
	c.Assert(identities, DeepEquals, map[string]*state.Identity{
		"bob": {
			Name:   "bob",
			Access: state.ReadAccess,
			Local:  &state.LocalIdentity{UserID: 42},
		},
		"mary": {
			Name:   "mary",
			Access: state.AdminAccess,
			Local:  &state.LocalIdentity{UserID: 1000},
		},
		"nancy": {
			Name:   "nancy",
			Access: state.MetricsAccess,
			Basic:  &state.BasicIdentity{Password: "hash"},
		},
	})

	// Can't add identity names that already exist.
	err = st.AddIdentities(map[string]*state.Identity{
		"bill": {
			Access: state.ReadAccess,
			Local:  &state.LocalIdentity{UserID: 43},
		},
		"bob": {
			Access: state.ReadAccess,
			Local:  &state.LocalIdentity{UserID: 42},
		},
		"mary": {
			Access: state.AdminAccess,
			Local:  &state.LocalIdentity{UserID: 1000},
		},
	})
	c.Assert(err, ErrorMatches, "identities already exist: bob, mary")

	// Can't add a nil identity.
	err = st.AddIdentities(map[string]*state.Identity{
		"bill": nil,
	})
	c.Assert(err, ErrorMatches, `identity "bill" invalid: identity must not be nil`)

	// Access value must be valid.
	err = st.AddIdentities(map[string]*state.Identity{
		"bill": {
			Access: "bar",
			Local:  &state.LocalIdentity{UserID: 43},
		},
	})
	c.Assert(err, ErrorMatches, `identity "bill" invalid: invalid access value "bar", must be "admin", "read", "metrics", or "untrusted"`)
<<<<<<< HEAD
=======

	// Basic type identity only allow metrics access.
	err = st.AddIdentities(map[string]*state.Identity{
		"bill": {
			Access: "admin",
			Basic:  &state.BasicIdentity{Password: "hash"},
		},
	})
	c.Assert(err, ErrorMatches, `identity "bill" invalid: basic identity can only have "metrics" access, got "admin"`)
>>>>>>> edccbacc

	// Must have at least one type.
	err = st.AddIdentities(map[string]*state.Identity{
		"bill": {
			Access: "admin",
		},
	})
	c.Assert(err, ErrorMatches, `identity "bill" invalid: identity must have at least one type \(\"local\" or \"basic\"\)`)
<<<<<<< HEAD
=======

	// May have two types.
	err = st.AddIdentities(map[string]*state.Identity{
		"peter": {
			Access: state.MetricsAccess,
			Basic:  &state.BasicIdentity{Password: "hash"},
			Local:  &state.LocalIdentity{UserID: 1001},
		},
	})
	c.Assert(err, IsNil)
>>>>>>> edccbacc

	// Ensure user IDs are unique with existing users.
	err = st.AddIdentities(map[string]*state.Identity{
		"bill": {
			Access: state.ReadAccess,
			Local:  &state.LocalIdentity{UserID: 1000},
		},
	})
	c.Assert(err, ErrorMatches, `cannot have multiple identities with user ID 1000 \(bill, mary\)`)

	// Ensure user IDs are unique among the ones being added (and test >2 with same UID).
	err = st.AddIdentities(map[string]*state.Identity{
		"bill": {
			Access: state.ReadAccess,
			Local:  &state.LocalIdentity{UserID: 2000},
		},
		"bale": {
			Access: state.ReadAccess,
			Local:  &state.LocalIdentity{UserID: 2000},
		},
		"boll": {
			Access: state.ReadAccess,
			Local:  &state.LocalIdentity{UserID: 2000},
		},
	})
	c.Assert(err, ErrorMatches, `cannot have multiple identities with user ID 2000 \(bale, bill, boll\)`)
}

func (s *identitiesSuite) TestUpdateIdentities(c *C) {
	st := state.New(nil)
	st.Lock()
	defer st.Unlock()

	original := map[string]*state.Identity{
		"bob": {
			Access: state.ReadAccess,
			Local:  &state.LocalIdentity{UserID: 42},
		},
		"mary": {
			Access: state.AdminAccess,
			Local:  &state.LocalIdentity{UserID: 1000},
		},
		"nancy": {
			Access: state.MetricsAccess,
			Basic:  &state.BasicIdentity{Password: "hash"},
		},
	}
	err := st.AddIdentities(original)
	c.Assert(err, IsNil)

	err = st.UpdateIdentities(map[string]*state.Identity{
		"bob": {
			Access: state.AdminAccess,
			Local:  &state.LocalIdentity{UserID: 1000},
		},
		"mary": {
			Access: state.ReadAccess,
			Local:  &state.LocalIdentity{UserID: 42},
		},
		"nancy": {
			Access: state.MetricsAccess,
			Basic:  &state.BasicIdentity{Password: "new hash"},
		},
	})
	c.Assert(err, IsNil)

	// Ensure they were updated correctly.
	identities := st.Identities()
	c.Assert(identities, DeepEquals, map[string]*state.Identity{
		"bob": {
			Name:   "bob",
			Access: state.AdminAccess,
			Local:  &state.LocalIdentity{UserID: 1000},
		},
		"mary": {
			Name:   "mary",
			Access: state.ReadAccess,
			Local:  &state.LocalIdentity{UserID: 42},
		},
		"nancy": {
			Name:   "nancy",
			Access: state.MetricsAccess,
			Basic:  &state.BasicIdentity{Password: "new hash"},
		},
	})

	// Can't update identity names that don't exist.
	err = st.UpdateIdentities(map[string]*state.Identity{
		"bill": {
			Access: state.ReadAccess,
			Local:  &state.LocalIdentity{UserID: 43},
		},
		"bale": {
			Access: state.ReadAccess,
			Local:  &state.LocalIdentity{UserID: 42},
		},
		"mary": {
			Access: state.AdminAccess,
			Local:  &state.LocalIdentity{UserID: 1000},
		},
	})
	c.Assert(err, ErrorMatches, "identities do not exist: bale, bill")

	// Ensure validation is being done (full testing done in AddIdentity).
	err = st.UpdateIdentities(map[string]*state.Identity{
		"bob": nil,
	})
	c.Assert(err, ErrorMatches, `identity "bob" invalid: identity must not be nil`)

	// Ensure unique user ID testing is being done (full testing done in AddIdentity).
	err = st.UpdateIdentities(map[string]*state.Identity{
		"bob": {
			Access: state.AdminAccess,
			Local:  &state.LocalIdentity{UserID: 42},
		},
	})
	c.Assert(err, ErrorMatches, `cannot have multiple identities with user ID 42 \(bob, mary\)`)
}

func (s *identitiesSuite) TestReplaceIdentities(c *C) {
	st := state.New(nil)
	st.Lock()
	defer st.Unlock()

	original := map[string]*state.Identity{
		"bob": {
			Access: state.ReadAccess,
			Local:  &state.LocalIdentity{UserID: 42},
		},
		"mary": {
			Access: state.AdminAccess,
			Local:  &state.LocalIdentity{UserID: 1000},
		},
	}
	err := st.AddIdentities(original)
	c.Assert(err, IsNil)

	err = st.ReplaceIdentities(map[string]*state.Identity{
		"bob": nil, // nil means remove it
		"mary": {
			Access: state.ReadAccess,
			Local:  &state.LocalIdentity{UserID: 43},
		},
		"newguy": {
			Access: state.AdminAccess,
			Local:  &state.LocalIdentity{UserID: 44},
		},
	})
	c.Assert(err, IsNil)

	// Ensure they were added/updated/deleted correctly.
	identities := st.Identities()
	c.Assert(identities, DeepEquals, map[string]*state.Identity{
		"mary": {
			Name:   "mary",
			Access: state.ReadAccess,
			Local:  &state.LocalIdentity{UserID: 43},
		},
		"newguy": {
			Name:   "newguy",
			Access: state.AdminAccess,
			Local:  &state.LocalIdentity{UserID: 44},
		},
	})

	// Ensure validation is being done (full testing done in AddIdentity).
	err = st.ReplaceIdentities(map[string]*state.Identity{
		"bill": {
			Access: "admin",
		},
	})
	c.Assert(err, ErrorMatches, `identity "bill" invalid: identity must have at least one type \("local" or "basic"\)`)

	// Ensure unique user ID testing is being done (full testing done in AddIdentity).
	err = st.ReplaceIdentities(map[string]*state.Identity{
		"bob": {
			Access: state.AdminAccess,
			Local:  &state.LocalIdentity{UserID: 43},
		},
	})
	c.Assert(err, ErrorMatches, `cannot have multiple identities with user ID 43 \(bob, mary\)`)
}

func (s *identitiesSuite) TestRemoveIdentities(c *C) {
	st := state.New(nil)
	st.Lock()
	defer st.Unlock()

	original := map[string]*state.Identity{
		"bill": {
			Access: state.ReadAccess,
			Local:  &state.LocalIdentity{UserID: 43},
		},
		"bob": {
			Access: state.ReadAccess,
			Local:  &state.LocalIdentity{UserID: 42},
		},
		"mary": {
			Access: state.AdminAccess,
			Local:  &state.LocalIdentity{UserID: 1000},
		},
		"nancy": {
			Access: state.MetricsAccess,
			Basic:  &state.BasicIdentity{Password: "hash"},
		},
		"queen": {
			Access: state.AdminAccess,
			Local:  &state.LocalIdentity{UserID: 1001},
		},
	}
	err := st.AddIdentities(original)
	c.Assert(err, IsNil)

	err = st.RemoveIdentities(map[string]struct{}{
		"bob":   {},
		"mary":  {},
		"nancy": {},
	})
	c.Assert(err, IsNil)

	// Ensure they were removed correctly.
	identities := st.Identities()
	c.Assert(identities, DeepEquals, map[string]*state.Identity{
		"bill": {
			Name:   "bill",
			Access: state.ReadAccess,
			Local:  &state.LocalIdentity{UserID: 43},
		},
		"queen": {
			Name:   "queen",
			Access: state.AdminAccess,
			Local:  &state.LocalIdentity{UserID: 1001},
		},
	})

	// Can't remove identity names that don't exist.
	err = st.RemoveIdentities(map[string]struct{}{
		"bill": {},
		"bale": {},
		"mary": {},
	})
	c.Assert(err, ErrorMatches, "identities do not exist: bale, mary")
}

func (s *identitiesSuite) TestIdentities(c *C) {
	st := state.New(nil)
	st.Lock()
	defer st.Unlock()

	original := map[string]*state.Identity{
		"bob": {
			Access: state.ReadAccess,
			Local:  &state.LocalIdentity{UserID: 42},
		},
		"mary": {
			Access: state.AdminAccess,
			Local:  &state.LocalIdentity{UserID: 1000},
		},
		"nancy": {
			Access: state.MetricsAccess,
			Basic:  &state.BasicIdentity{Password: "hash"},
		},
	}
	err := st.AddIdentities(original)
	c.Assert(err, IsNil)

	// Ensure it returns correct results.
	identities := st.Identities()
	expected := map[string]*state.Identity{
		"bob": {
			Name:   "bob",
			Access: state.ReadAccess,
			Local:  &state.LocalIdentity{UserID: 42},
		},
		"mary": {
			Name:   "mary",
			Access: state.AdminAccess,
			Local:  &state.LocalIdentity{UserID: 1000},
		},
		"nancy": {
			Name:   "nancy",
			Access: state.MetricsAccess,
			Basic:  &state.BasicIdentity{Password: "hash"},
		},
	}
	c.Assert(identities, DeepEquals, expected)

	// Ensure the map was cloned (mutations to first map won't affect second).
	identities2 := st.Identities()
	c.Assert(identities2, DeepEquals, expected)
	identities["changed"] = &state.Identity{}
	c.Assert(identities2, DeepEquals, expected)
}

func (s *identitiesSuite) TestIdentityFromInputs(c *C) {
	st := state.New(nil)
	st.Lock()
	defer st.Unlock()

	original := map[string]*state.Identity{
		"bob": {
			Access: state.ReadAccess,
			Local:  &state.LocalIdentity{UserID: 42},
		},
		"mary": {
			Access: state.AdminAccess,
			Local:  &state.LocalIdentity{UserID: 1000},
		},
		"nancy": {
			Access: state.MetricsAccess,
			Basic: &state.BasicIdentity{
				// password: test
				Password: "$6$F9cFSVEKyO4gB1Wh$8S1BSKsNkF.jBAixGc4W7l80OpfCNk65LZBDHBng3NAmbcHuMj4RIm7992rrJ8YA.SJ0hvm.vGk2z483am4Ym1",
			},
		},
	}
	err := st.AddIdentities(original)
	c.Assert(err, IsNil)

	identity := st.IdentityFromInputs(nil, "", "")
	c.Assert(identity, IsNil)

	userID := uint32(0)
	identity = st.IdentityFromInputs(&userID, "", "")
	c.Assert(identity, IsNil)

	userID = 100
	identity = st.IdentityFromInputs(&userID, "", "")
	c.Assert(identity, IsNil)

	userID = 42
	identity = st.IdentityFromInputs(&userID, "", "")
	c.Assert(identity, NotNil)
	c.Check(identity.Name, Equals, "bob")

	userID = 1000
	identity = st.IdentityFromInputs(&userID, "", "")
	c.Assert(identity, NotNil)
	c.Check(identity.Name, Equals, "mary")

	identity = st.IdentityFromInputs(nil, "nancy", "test")
	c.Assert(identity, NotNil)
	c.Check(identity.Name, Equals, "nancy")
<<<<<<< HEAD
=======

	identity = st.IdentityFromInputs(nil, "nancy", "")
	c.Assert(identity, IsNil)

	identity = st.IdentityFromInputs(nil, "", "test")
	c.Assert(identity, IsNil)

	identity = st.IdentityFromInputs(nil, "nancy-wrong-username", "test")
	c.Assert(identity, IsNil)

	identity = st.IdentityFromInputs(nil, "nancy", "wrong-password")
	c.Assert(identity, IsNil)

	identity = st.IdentityFromInputs(nil, "nancy-wrong-username", "wrong-password")
	c.Assert(identity, IsNil)

	// userID, username, password all provided, two matching identities, prioritize basic type.
	userID = 42
	identity = st.IdentityFromInputs(&userID, "nancy", "test")
	c.Assert(identity, NotNil)
	c.Check(identity.Name, Equals, "nancy")

	// userID, username, password all provided, invalid username/password, userID ignored.
	userID = 42
	identity = st.IdentityFromInputs(&userID, "nancy", "")
	c.Assert(identity, IsNil)

	userID = 42
	identity = st.IdentityFromInputs(&userID, "", "test")
	c.Assert(identity, IsNil)

	userID = 42
	identity = st.IdentityFromInputs(&userID, "nancy-wrong-username", "test")
	c.Assert(identity, IsNil)

	userID = 42
	identity = st.IdentityFromInputs(&userID, "nancy", "wrong-password")
	c.Assert(identity, IsNil)

	userID = 42
	identity = st.IdentityFromInputs(&userID, "nancy-wrong-username", "wrong-password")
	c.Assert(identity, IsNil)
>>>>>>> edccbacc
}<|MERGE_RESOLUTION|>--- conflicted
+++ resolved
@@ -68,11 +68,7 @@
     "nancy": {
         "access": "metrics",
         "basic": {
-<<<<<<< HEAD
-            "password": "hash"
-=======
             "password": "*****"
->>>>>>> edccbacc
         }
     }
 }`[1:])
@@ -131,23 +127,16 @@
 		error: `local identity must specify user-id`,
 	}, {
 		data:  `{"invalid-access": {"access": "metrics", "basic": {}}}`,
-<<<<<<< HEAD
-		error: `basic identity must specify password`,
-=======
 		error: `basic identity must specify password \(hashed\)`,
->>>>>>> edccbacc
 	}, {
 		data:  `{"invalid-access": {"access": "foo", "local": {"user-id": 42}}}`,
 		error: `invalid access value "foo", must be "admin", "read", "metrics", or "untrusted"`,
 	}, {
 		data:  `{"invalid-access": {"local": {"user-id": 42}}}`,
 		error: `access value must be specified \("admin", "read", "metrics", or "untrusted"\)`,
-<<<<<<< HEAD
-=======
 	}, {
 		data:  `{"invalid-access": {"access": "admin", "basic": {"password": "hash"}}}`,
 		error: `basic identity can only have \"metrics\" access, got \"admin\"`,
->>>>>>> edccbacc
 	}}
 	for _, test := range tests {
 		c.Logf("Input data: %s", test.data)
@@ -310,8 +299,6 @@
 		},
 	})
 	c.Assert(err, ErrorMatches, `identity "bill" invalid: invalid access value "bar", must be "admin", "read", "metrics", or "untrusted"`)
-<<<<<<< HEAD
-=======
 
 	// Basic type identity only allow metrics access.
 	err = st.AddIdentities(map[string]*state.Identity{
@@ -321,7 +308,6 @@
 		},
 	})
 	c.Assert(err, ErrorMatches, `identity "bill" invalid: basic identity can only have "metrics" access, got "admin"`)
->>>>>>> edccbacc
 
 	// Must have at least one type.
 	err = st.AddIdentities(map[string]*state.Identity{
@@ -330,8 +316,6 @@
 		},
 	})
 	c.Assert(err, ErrorMatches, `identity "bill" invalid: identity must have at least one type \(\"local\" or \"basic\"\)`)
-<<<<<<< HEAD
-=======
 
 	// May have two types.
 	err = st.AddIdentities(map[string]*state.Identity{
@@ -342,7 +326,6 @@
 		},
 	})
 	c.Assert(err, IsNil)
->>>>>>> edccbacc
 
 	// Ensure user IDs are unique with existing users.
 	err = st.AddIdentities(map[string]*state.Identity{
@@ -686,8 +669,6 @@
 	identity = st.IdentityFromInputs(nil, "nancy", "test")
 	c.Assert(identity, NotNil)
 	c.Check(identity.Name, Equals, "nancy")
-<<<<<<< HEAD
-=======
 
 	identity = st.IdentityFromInputs(nil, "nancy", "")
 	c.Assert(identity, IsNil)
@@ -730,5 +711,4 @@
 	userID = 42
 	identity = st.IdentityFromInputs(&userID, "nancy-wrong-username", "wrong-password")
 	c.Assert(identity, IsNil)
->>>>>>> edccbacc
 }
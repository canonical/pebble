// Copyright (c) 2024 Canonical Ltd
//
// This program is free software: you can redistribute it and/or modify
// it under the terms of the GNU General Public License version 3 as
// published by the Free Software Foundation.
//
// This program is distributed in the hope that it will be useful,
// but WITHOUT ANY WARRANTY; without even the implied warranty of
// MERCHANTABILITY or FITNESS FOR A PARTICULAR PURPOSE.  See the
// GNU General Public License for more details.
//
// You should have received a copy of the GNU General Public License
// along with this program.  If not, see <http://www.gnu.org/licenses/>.

package checkstate

import (
	"context"
	"errors"
	"fmt"
	"time"

	tombpkg "gopkg.in/tomb.v2"

	"github.com/canonical/pebble/internals/logger"
	"github.com/canonical/pebble/internals/overlord/state"
	"github.com/canonical/pebble/internals/plan"
)

type ThresholdReachedError struct {
	CheckName string
	Err       error
}

func (e *ThresholdReachedError) Error() string {
	return fmt.Sprintf("check %q reached failure threshold: %v", e.CheckName, e.Err)
}
func (m *CheckManager) doPerformCheck(task *state.Task, tomb *tombpkg.Tomb) error {
	m.state.Lock()
	changeID := task.Change().ID()
	var details checkDetails
	err := task.Get(checkDetailsAttr, &details)
	config := m.state.Cached(performConfigKey{changeID}).(*plan.Check) // panic if key not present (always should be)
	m.state.Unlock()
	if err != nil {
		return fmt.Errorf("cannot get check details for perform-check task %q: %v", task.ID(), err)
	}

	logger.Debugf("Performing check %q with period %v", details.Name, config.Period.Value)
	ticker := time.NewTicker(config.Period.Value)
	defer ticker.Stop()

	// Retrieve checkData and its channels
	m.checksLock.Lock()
	m.ensureCheck(config.Name)
	checkData := m.checks[details.Name]
	refresh := checkData.refresh
	result := checkData.result
	m.checksLock.Unlock()

	chk := newChecker(config)

	performCheck := func() error {
		err := runCheck(tomb.Context(nil), chk, config.Timeout.Value)
		if !tomb.Alive() {
			return checkStopped(config.Name, task.Kind(), tomb.Err())
		}
		if err != nil {
			// Record check failure and perform any action if the threshold
			// is reached (for example, restarting a service).
			m.incFailureCount(config)
			details.Failures++
			atThreshold := details.Failures >= config.Threshold
			if !atThreshold {
				// Update number of failures in check info. In threshold
				// case, check info will be updated with new change ID by
				// changeStatusChanged.
				m.updateCheckData(config, changeID, details.Failures)
			}
<<<<<<< HEAD
=======
			if err != nil {
				m.incFailureCount(config)
				// Record check failure and perform any action if the threshold
				// is reached (for example, restarting a service).
				details.Failures++
				atThreshold := details.Failures >= config.Threshold
				if !atThreshold {
					// Update number of failures in check info. In threshold
					// case, check data will be updated with new change ID by
					// changeStatusChanged.
					m.updateCheckData(config, changeID, details.Failures)
				}
>>>>>>> 5c6ea3fc

			m.state.Lock()
			if atThreshold {
				details.Proceed = true
			} else {
				// Add error to task log, but only if we haven't reached the
				// threshold. When we hit the threshold, the "return err"
				// below will cause the error to be logged.
				logTaskError(task, err)
			}
			task.Set(checkDetailsAttr, &details)
			m.state.Unlock()

<<<<<<< HEAD
			logger.Noticef("Check %q failure %d/%d: %v", config.Name, details.Failures, config.Threshold, err)
			if atThreshold {
				logger.Noticef("Check %q threshold %d hit, triggering action and recovering", config.Name, config.Threshold)
				m.callFailureHandlers(config.Name)
				// Returning the error means perform-check goes to Error status
				// and logs the error to the task log.
				return &ThresholdReachedError{CheckName: config.Name, Err: err}
			}
			return err
		} else {
			m.incSuccessCount(config)
			if details.Failures > 0 {
				m.updateCheckData(config, changeID, 0)

				m.state.Lock()
				task.Logf("succeeded after %s", pluralise(details.Failures, "failure", "failures"))
				details.Failures = 0
				task.Set(checkDetailsAttr, &details)
				m.state.Unlock()
=======
				logger.Noticef("Check %q failure %d/%d: %v", config.Name, details.Failures, config.Threshold, err)
				if atThreshold {
					logger.Noticef("Check %q threshold %d hit, triggering action and recovering", config.Name, config.Threshold)
					m.callFailureHandlers(config.Name)
					// Returning the error means perform-check goes to Error status
					// and logs the error to the task log.
					return err
				}
			} else {
				m.incSuccessCount(config)
				if details.Failures > 0 {
					m.updateCheckData(config, changeID, 0)

					m.state.Lock()
					task.Logf("succeeded after %s", pluralise(details.Failures, "failure", "failures"))
					details.Failures = 0
					task.Set(checkDetailsAttr, &details)
					m.state.Unlock()
				}
>>>>>>> 5c6ea3fc
			}
			return nil
		}
	}

	for {
		select {
		case <-refresh:
			// Reset ticker on refresh.
			ticker.Reset(config.Period.Value)
			err := performCheck()
			result <- err
			if err != nil {
				if _, ok := err.(*ThresholdReachedError); ok {
					return err
				}
			}
		case <-ticker.C:
			err := performCheck()
			select {
			case <-refresh: // If refresh requested while running check, send result.
				result <- err
			default: // Otherwise don't send result.
			}
			if err != nil {
				return err
			}
		case <-tomb.Dying():
			return checkStopped(config.Name, task.Kind(), tomb.Err())
		}
	}
}

func runCheck(ctx context.Context, chk checker, timeout time.Duration) error {
	ctx, cancel := context.WithTimeout(ctx, timeout)
	defer cancel()

	err := chk.check(ctx)
	if errors.Is(err, context.DeadlineExceeded) {
		return fmt.Errorf("check timed out after %v", timeout)
	}
	return err
}

func (m *CheckManager) doRecoverCheck(task *state.Task, tomb *tombpkg.Tomb) error {
	m.state.Lock()
	changeID := task.Change().ID()
	var details checkDetails
	err := task.Get(checkDetailsAttr, &details)
	config := m.state.Cached(recoverConfigKey{changeID}).(*plan.Check) // panic if key not present (always should be)
	m.state.Unlock()
	if err != nil {
		return fmt.Errorf("cannot get check details for recover-check task %q: %v", task.ID(), err)
	}

	logger.Debugf("Recovering check %q with period %v", details.Name, config.Period.Value)
	ticker := time.NewTicker(config.Period.Value)
	defer ticker.Stop()

	// Retrieve checkData and its channels
	m.checksLock.Lock()
	m.ensureCheck(config.Name)
	checkData := m.checks[details.Name]
	refresh := checkData.refresh
	result := checkData.result
	m.checksLock.Unlock()

	chk := newChecker(config)

	recoverCheck := func() error {
		err := runCheck(tomb.Context(nil), chk, config.Timeout.Value)
		if !tomb.Alive() {
			return checkStopped(config.Name, task.Kind(), tomb.Err())
		}
		if err != nil {
			details.Failures++
			m.updateCheckData(config, changeID, details.Failures)

			m.state.Lock()
			task.Set(checkDetailsAttr, &details)
			logTaskError(task, err)
			m.state.Unlock()

			logger.Noticef("Check %q failure %d/%d: %v", config.Name, details.Failures, config.Threshold, err)
			return err
		}

		// Check succeeded, switch to performing a succeeding check.
		// Check info will be updated with new change ID by changeStatusChanged.
		details.Failures = 0 // not strictly needed, but just to be safe
		details.Proceed = true
		m.state.Lock()
		task.Set(checkDetailsAttr, &details)
		m.state.Unlock()
		return nil
	}

	for {
		select {
		case <-refresh:
			// Reset ticker on refresh.
			ticker.Reset(config.Period.Value)
			err := recoverCheck()
			result <- err
			if err != nil {
				if !tomb.Alive() {
					return err
				}
				break
			}
			return nil
		case <-ticker.C:
			err := recoverCheck()
			select {
			case <-refresh: // If refresh requested while running check, send result.
				result <- err
			default: // Otherwise don't send result.
			}
			if err != nil {
<<<<<<< HEAD
				if !tomb.Alive() {
					return err
				}
				break
			}
=======
				m.incFailureCount(config)
				details.Failures++
				m.updateCheckData(config, changeID, details.Failures)

				m.state.Lock()
				task.Set(checkDetailsAttr, &details)
				logTaskError(task, err)
				m.state.Unlock()

				logger.Noticef("Check %q failure %d/%d: %v", config.Name, details.Failures, config.Threshold, err)
				break
			}

			// Check succeeded, switch to performing a succeeding check.
			// Check info will be updated with new change ID by changeStatusChanged.
			m.incSuccessCount(config)
			details.Failures = 0 // not strictly needed, but just to be safe
			details.Proceed = true
			m.state.Lock()
			task.Set(checkDetailsAttr, &details)
			m.state.Unlock()
>>>>>>> 5c6ea3fc
			return nil
		case <-tomb.Dying():
			return checkStopped(config.Name, task.Kind(), tomb.Err())
		}
	}
}

func logTaskError(task *state.Task, err error) {
	message := err.Error()
	var detailsErr *detailsError
	if errors.As(err, &detailsErr) && detailsErr.Details() != "" {
		message += "; " + detailsErr.Details()
	}
	task.Errorf("%s", message)
}

func checkStopped(checkName, taskKind string, tombErr error) error {
	reason := " (no error)"
	if tombErr != nil {
		reason = ": " + tombErr.Error()
	}
	logger.Debugf("Check %q stopped during %s%s", checkName, taskKind, reason)
	return tombErr
}

func pluralise(n int, singular, plural string) string {
	if n == 1 {
		return fmt.Sprintf("%d %s", n, singular)
	}
	return fmt.Sprintf("%d %s", n, plural)
}<|MERGE_RESOLUTION|>--- conflicted
+++ resolved
@@ -77,21 +77,6 @@
 				// changeStatusChanged.
 				m.updateCheckData(config, changeID, details.Failures)
 			}
-<<<<<<< HEAD
-=======
-			if err != nil {
-				m.incFailureCount(config)
-				// Record check failure and perform any action if the threshold
-				// is reached (for example, restarting a service).
-				details.Failures++
-				atThreshold := details.Failures >= config.Threshold
-				if !atThreshold {
-					// Update number of failures in check info. In threshold
-					// case, check data will be updated with new change ID by
-					// changeStatusChanged.
-					m.updateCheckData(config, changeID, details.Failures)
-				}
->>>>>>> 5c6ea3fc
 
 			m.state.Lock()
 			if atThreshold {
@@ -105,7 +90,6 @@
 			task.Set(checkDetailsAttr, &details)
 			m.state.Unlock()
 
-<<<<<<< HEAD
 			logger.Noticef("Check %q failure %d/%d: %v", config.Name, details.Failures, config.Threshold, err)
 			if atThreshold {
 				logger.Noticef("Check %q threshold %d hit, triggering action and recovering", config.Name, config.Threshold)
@@ -115,40 +99,18 @@
 				return &ThresholdReachedError{CheckName: config.Name, Err: err}
 			}
 			return err
-		} else {
-			m.incSuccessCount(config)
-			if details.Failures > 0 {
-				m.updateCheckData(config, changeID, 0)
-
-				m.state.Lock()
-				task.Logf("succeeded after %s", pluralise(details.Failures, "failure", "failures"))
-				details.Failures = 0
-				task.Set(checkDetailsAttr, &details)
-				m.state.Unlock()
-=======
-				logger.Noticef("Check %q failure %d/%d: %v", config.Name, details.Failures, config.Threshold, err)
-				if atThreshold {
-					logger.Noticef("Check %q threshold %d hit, triggering action and recovering", config.Name, config.Threshold)
-					m.callFailureHandlers(config.Name)
-					// Returning the error means perform-check goes to Error status
-					// and logs the error to the task log.
-					return err
-				}
-			} else {
-				m.incSuccessCount(config)
-				if details.Failures > 0 {
-					m.updateCheckData(config, changeID, 0)
-
-					m.state.Lock()
-					task.Logf("succeeded after %s", pluralise(details.Failures, "failure", "failures"))
-					details.Failures = 0
-					task.Set(checkDetailsAttr, &details)
-					m.state.Unlock()
-				}
->>>>>>> 5c6ea3fc
-			}
-			return nil
-		}
+		}
+
+		m.incSuccessCount(config)
+		if details.Failures > 0 {
+			m.updateCheckData(config, changeID, 0)
+			m.state.Lock()
+			task.Logf("succeeded after %s", pluralise(details.Failures, "failure", "failures"))
+			details.Failures = 0
+			task.Set(checkDetailsAttr, &details)
+			m.state.Unlock()
+		}
+		return nil
 	}
 
 	for {
@@ -265,35 +227,11 @@
 			default: // Otherwise don't send result.
 			}
 			if err != nil {
-<<<<<<< HEAD
 				if !tomb.Alive() {
 					return err
 				}
 				break
 			}
-=======
-				m.incFailureCount(config)
-				details.Failures++
-				m.updateCheckData(config, changeID, details.Failures)
-
-				m.state.Lock()
-				task.Set(checkDetailsAttr, &details)
-				logTaskError(task, err)
-				m.state.Unlock()
-
-				logger.Noticef("Check %q failure %d/%d: %v", config.Name, details.Failures, config.Threshold, err)
-				break
-			}
-
-			// Check succeeded, switch to performing a succeeding check.
-			// Check info will be updated with new change ID by changeStatusChanged.
-			m.incSuccessCount(config)
-			details.Failures = 0 // not strictly needed, but just to be safe
-			details.Proceed = true
-			m.state.Lock()
-			task.Set(checkDetailsAttr, &details)
-			m.state.Unlock()
->>>>>>> 5c6ea3fc
 			return nil
 		case <-tomb.Dying():
 			return checkStopped(config.Name, task.Kind(), tomb.Err())

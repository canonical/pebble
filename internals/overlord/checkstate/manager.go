// Copyright (c) 2021 Canonical Ltd
//
// This program is free software: you can redistribute it and/or modify
// it under the terms of the GNU General Public License version 3 as
// published by the Free Software Foundation.
//
// This program is distributed in the hope that it will be useful,
// but WITHOUT ANY WARRANTY; without even the implied warranty of
// MERCHANTABILITY or FITNESS FOR A PARTICULAR PURPOSE.  See the
// GNU General Public License for more details.
//
// You should have received a copy of the GNU General Public License
// along with this program.  If not, see <http://www.gnu.org/licenses/>.

package checkstate

import (
	"context"
	"fmt"
	"reflect"
	"sort"
	"strings"
	"sync"

	"gopkg.in/tomb.v2"

<<<<<<< HEAD
	"github.com/canonical/pebble/internals/metrics"
=======
	"github.com/canonical/pebble/internals/logger"
	"github.com/canonical/pebble/internals/overlord/planstate"
>>>>>>> deffac8d
	"github.com/canonical/pebble/internals/overlord/state"
	"github.com/canonical/pebble/internals/plan"
)

const (
	performCheckKind = "perform-check"
	recoverCheckKind = "recover-check"

	noPruneAttr      = "check-no-prune"
	checkDetailsAttr = "check-details"
)

// CheckManager starts and manages the health checks.
type CheckManager struct {
	state   *state.State
	planMgr *planstate.PlanManager

	failureHandlers []FailureFunc

	checksLock sync.Mutex
	checks     map[string]CheckInfo
}

// FailureFunc is the type of function called when a failure action is triggered.
type FailureFunc func(name string)

// NewManager creates a new check manager.
func NewManager(s *state.State, runner *state.TaskRunner, planMgr *planstate.PlanManager) *CheckManager {
	manager := &CheckManager{
		state:   s,
		checks:  make(map[string]CheckInfo),
		planMgr: planMgr,
	}

	// Health check changes can be long-running; ensure they don't get pruned.
	s.RegisterPendingChangeByAttr(noPruneAttr, func(change *state.Change) bool {
		return true
	})

	runner.AddHandler(performCheckKind, manager.doPerformCheck, nil)
	runner.AddHandler(recoverCheckKind, manager.doRecoverCheck, nil)

	runner.AddCleanup(performCheckKind, func(task *state.Task, tomb *tomb.Tomb) error {
		s.Lock()
		defer s.Unlock()
		s.Cache(performConfigKey{task.Change().ID()}, nil)
		return nil
	})
	runner.AddCleanup(recoverCheckKind, func(task *state.Task, tomb *tomb.Tomb) error {
		s.Lock()
		defer s.Unlock()
		s.Cache(recoverConfigKey{task.Change().ID()}, nil)
		return nil
	})

	// Monitor perform-check and recover-check changes for status updates.
	s.Lock()
	s.AddChangeStatusChangedHandler(manager.changeStatusChanged)
	s.Unlock()

	return manager
}

func (m *CheckManager) Ensure() error {
	return nil
}

// NotifyCheckFailed adds f to the list of functions that are called whenever
// a check hits its failure threshold.
func (m *CheckManager) NotifyCheckFailed(f FailureFunc) {
	m.failureHandlers = append(m.failureHandlers, f)
}

// PlanChanged handles updates to the plan (server configuration),
// stopping the previous checks and starting the new ones as required.
func (m *CheckManager) PlanChanged(newPlan *plan.Plan) {
	m.state.Lock()
	defer m.state.Unlock()

	shouldEnsure := false
	newOrModified := make(map[string]bool)
	existingChecks := make(map[string]bool)

	// Abort all currently-running checks that have been removed or modified.
	for _, change := range m.state.Changes() {
		switch change.Kind() {
		case performCheckKind, recoverCheckKind:
			if change.IsReady() {
				// Skip check changes that have finished already.
				continue
			}
			details := mustGetCheckDetails(change)
			var configKey interface{}
			if change.Kind() == performCheckKind {
				configKey = performConfigKey{change.ID()}
			} else {
				configKey = recoverConfigKey{change.ID()}
			}
			v := m.state.Cached(configKey)
			if v == nil {
				// Pebble restarted, and this change is a carryover.
				change.Abort()
				shouldEnsure = true
				continue
			}
			oldConfig := v.(*plan.Check)
			existingChecks[oldConfig.Name] = true

			newConfig, inNew := newPlan.Checks[details.Name]
			if inNew {
				merged := mergeServiceContext(newPlan, newConfig)
				if reflect.DeepEqual(oldConfig, merged) {
					// Don't restart check if its configuration hasn't changed.
					continue
				}
				// We exclude any checks that have changed from startup:enabled
				// to startup:disabled, because these should now be inactive and
				// only started when explicitly requested.
				// If the plan doesn't have an explicit startup value, it
				// defaults to enabled, for backwards compatibility.
				if newConfig.Startup == plan.CheckStartupDisabled &&
					(oldConfig.Startup == plan.CheckStartupEnabled || oldConfig.Startup == plan.CheckStartupUnknown) {
					continue
				}
				// Check is in old and new plans and has been modified.
				newOrModified[details.Name] = true
			}
			change.Abort()
			m.deleteCheckInfo(details.Name)
			shouldEnsure = true
		}
	}

	// Also find checks that are new (in new plan but not in old one) and have
	// `startup` set to `enabled` (or not explicitly set).
	for _, config := range newPlan.Checks {
		if !existingChecks[config.Name] {
			if config.Startup == plan.CheckStartupEnabled || config.Startup == plan.CheckStartupUnknown {
				newOrModified[config.Name] = true
			} else {
				// Check is new and should be inactive - no need to start it,
				// but we need to add it to the list of existing checks.
				m.updateCheckInfo(config, "", 0)
			}
		}
	}

	// Start new or modified checks.
	for _, config := range newPlan.Checks {
		if newOrModified[config.Name] {
			merged := mergeServiceContext(newPlan, config)
			changeID := performCheckChange(m.state, merged)
			m.updateCheckInfo(config, changeID, 0)
			shouldEnsure = true
		}
	}
	if shouldEnsure {
		m.state.EnsureBefore(0) // start new tasks right away
	}
}

func (m *CheckManager) changeStatusChanged(change *state.Change, old, new state.Status) {
	shouldEnsure := false
	switch {
	case change.Kind() == performCheckKind && new == state.ErrorStatus:
		details := mustGetCheckDetails(change)
		if !details.Proceed {
			break
		}
		config := m.state.Cached(performConfigKey{change.ID()}).(*plan.Check) // panic if key not present (always should be)
		changeID := recoverCheckChange(m.state, config, details.Failures)
		m.updateCheckInfo(config, changeID, details.Failures)
		shouldEnsure = true

	case change.Kind() == recoverCheckKind && new == state.DoneStatus:
		details := mustGetCheckDetails(change)
		if !details.Proceed {
			break
		}
		config := m.state.Cached(recoverConfigKey{change.ID()}).(*plan.Check) // panic if key not present (always should be)
		changeID := performCheckChange(m.state, config)
		m.updateCheckInfo(config, changeID, 0)
		shouldEnsure = true
	}

	if shouldEnsure {
		m.state.EnsureBefore(0) // start new tasks right away
	}
}

func (m *CheckManager) callFailureHandlers(name string) {
	for _, f := range m.failureHandlers {
		f(name)
	}
}

func mustGetCheckDetails(change *state.Change) checkDetails {
	tasks := change.Tasks()
	if len(tasks) != 1 {
		panic(fmt.Sprintf("internal error: %s change %s should have one task", change.Kind(), change.ID()))
	}
	var details checkDetails
	err := tasks[0].Get(checkDetailsAttr, &details)
	if err != nil {
		panic(fmt.Sprintf("internal error: cannot get %s change %s check details: %v", change.Kind(), change.ID(), err))
	}
	return details
}

// checkType returns a human-readable string representing the check type.
func checkType(config *plan.Check) string {
	switch {
	case config.HTTP != nil:
		return "HTTP"
	case config.TCP != nil:
		return "TCP"
	case config.Exec != nil:
		return "exec"
	default:
		return "<unknown>"
	}
}

// newChecker creates a new checker of the configured type. Assumes
// mergeServiceContext has already been called.
func newChecker(config *plan.Check) checker {
	switch {
	case config.HTTP != nil:
		return &httpChecker{
			name:    config.Name,
			url:     config.HTTP.URL,
			headers: config.HTTP.Headers,
		}

	case config.TCP != nil:
		return &tcpChecker{
			name: config.Name,
			host: config.TCP.Host,
			port: config.TCP.Port,
		}

	case config.Exec != nil:
		return &execChecker{
			name:        config.Name,
			command:     config.Exec.Command,
			environment: config.Exec.Environment,
			userID:      config.Exec.UserID,
			user:        config.Exec.User,
			groupID:     config.Exec.GroupID,
			group:       config.Exec.Group,
			workingDir:  config.Exec.WorkingDir,
		}

	default:
		// This has already been checked when parsing the config.
		panic("internal error: invalid check config")
	}
}

// mergeServiceContext returns the final check configuration with service
// context merged (for exec checks). The original config is copied if needed,
// not modified.
func mergeServiceContext(p *plan.Plan, config *plan.Check) *plan.Check {
	if config.Exec == nil || config.Exec.ServiceContext == "" {
		return config
	}
	overrides := plan.ContextOptions{
		Environment: config.Exec.Environment,
		UserID:      config.Exec.UserID,
		User:        config.Exec.User,
		GroupID:     config.Exec.GroupID,
		Group:       config.Exec.Group,
		WorkingDir:  config.Exec.WorkingDir,
	}
	merged, err := plan.MergeServiceContext(p, config.Exec.ServiceContext, overrides)
	if err != nil {
		// Context service name has already been checked when plan was loaded.
		panic("internal error: " + err.Error())
	}
	cpy := config.Copy()
	cpy.Exec.Environment = merged.Environment
	cpy.Exec.UserID = merged.UserID
	cpy.Exec.User = merged.User
	cpy.Exec.Group = merged.Group
	cpy.Exec.GroupID = merged.GroupID
	cpy.Exec.WorkingDir = merged.WorkingDir
	return cpy
}

// Checks returns the list of currently-configured checks and their status,
// ordered by name.
func (m *CheckManager) Checks() ([]*CheckInfo, error) {
	m.checksLock.Lock()
	defer m.checksLock.Unlock()

	infos := make([]*CheckInfo, 0, len(m.checks))
	for _, info := range m.checks {
		info := info // take the address of a new variable each time
		infos = append(infos, &info)
	}
	sort.Slice(infos, func(i, j int) bool {
		return infos[i].Name < infos[j].Name
	})
	return infos, nil
}

func (m *CheckManager) updateCheckInfo(config *plan.Check, changeID string, failures int) {
	m.checksLock.Lock()
	defer m.checksLock.Unlock()

	status := CheckStatusUp
	if changeID == "" {
		status = CheckStatusInactive
	} else if failures >= config.Threshold {
		status = CheckStatusDown
	}
	startup := config.Startup
	if startup == plan.CheckStartupUnknown {
		startup = plan.CheckStartupEnabled
	}
	m.checks[config.Name] = CheckInfo{
		Name:      config.Name,
		Level:     config.Level,
		Startup:   startup,
		Status:    status,
		Failures:  failures,
		Threshold: config.Threshold,
		ChangeID:  changeID,
	}
}

func (m *CheckManager) incPerformCheckCount(config *plan.Check) {
	m.checksLock.Lock()
	defer m.checksLock.Unlock()

	info := m.checks[config.Name]
	info.performCheckCount += 1
	m.checks[config.Name] = info
}

func (m *CheckManager) incRecoverCheckCount(config *plan.Check) {
	m.checksLock.Lock()
	defer m.checksLock.Unlock()

	info := m.checks[config.Name]
	info.recoverCheckCount += 1
	m.checks[config.Name] = info
}

func (m *CheckManager) deleteCheckInfo(name string) {
	m.checksLock.Lock()
	defer m.checksLock.Unlock()

	delete(m.checks, name)
}

// CheckInfo provides status information about a single check.
type CheckInfo struct {
<<<<<<< HEAD
	Name              string
	Level             plan.CheckLevel
	Status            CheckStatus
	Failures          int
	Threshold         int
	ChangeID          string
	performCheckCount int64
	recoverCheckCount int64
=======
	Name      string
	Level     plan.CheckLevel
	Startup   plan.CheckStartup
	Status    CheckStatus
	Failures  int
	Threshold int
	ChangeID  string
>>>>>>> deffac8d
}

type CheckStatus string

const (
	CheckStatusUp       CheckStatus = "up"
	CheckStatusDown     CheckStatus = "down"
	CheckStatusInactive CheckStatus = "inactive"
)

type checker interface {
	check(ctx context.Context) error
}

<<<<<<< HEAD
func (c *CheckInfo) writeMetrics(writer metrics.Writer) error {
	checkStatus := 0
	if c.Status == CheckStatusUp {
		checkStatus = 1
	}
	err := writer.Write(metrics.Metric{
		Name:       "pebble_check_up",
		Type:       metrics.TypeGaugeInt,
		ValueInt64: int64(checkStatus),
		Comment:    "Whether the health check is up (1) or not (0)",
		Labels:     []metrics.Label{metrics.NewLabel("check", c.Name)},
	})
	if err != nil {
		return err
	}

	err = writer.Write(metrics.Metric{
		Name:       "pebble_perform_check_count",
		Type:       metrics.TypeCounterInt,
		ValueInt64: c.performCheckCount,
		Comment:    "Number of times the perform-check has run",
		Labels:     []metrics.Label{metrics.NewLabel("check", c.Name)},
	})
	if err != nil {
		return err
	}

	err = writer.Write(metrics.Metric{
		Name:       "pebble_recover_check_count",
		Type:       metrics.TypeCounterInt,
		ValueInt64: c.recoverCheckCount,
		Comment:    "Number of times the recover-check has run",
		Labels:     []metrics.Label{metrics.NewLabel("check", c.Name)},
	})
	if err != nil {
		return err
	}

	return nil
}

// WriteMetrics collects and writes metrics for all checks to the provided writer.
func (m *CheckManager) WriteMetrics(writer metrics.Writer) error {
	m.checksLock.Lock()
	defer m.checksLock.Unlock()

	for _, info := range m.checks {
		err := info.writeMetrics(writer)
		if err != nil {
			return err
		}
	}

	return nil
=======
// ChecksNotFound is the error returned by StartChecks or StopChecks when a check
// with the specified name is not found in the plan.
type ChecksNotFound struct {
	Names []string
}

func (e *ChecksNotFound) Error() string {
	sort.Strings(e.Names)
	return fmt.Sprintf("cannot find checks in plan: %s", strings.Join(e.Names, ", "))
}

// StartChecks starts the checks with the specified names, if not already
// running, and returns the checks that did need to be started.
func (m *CheckManager) StartChecks(checks []string) (started []string, err error) {
	currentPlan := m.planMgr.Plan()

	// If any check specified is not in the plan, return an error.
	var missing []string
	for _, name := range checks {
		if _, ok := currentPlan.Checks[name]; !ok {
			missing = append(missing, name)
		}
	}
	if len(missing) > 0 {
		return nil, &ChecksNotFound{Names: missing}
	}

	m.state.Lock()
	defer m.state.Unlock()

	for _, name := range checks {
		check := currentPlan.Checks[name] // We know this is ok because we checked it above.
		m.checksLock.Lock()
		info, ok := m.checks[name]
		m.checksLock.Unlock()
		if !ok {
			// This will be rare: either a PlanChanged is running and this is
			// between the info being removed and then being added back, or the
			// check is new to the plan and PlanChanged hasn't finished yet.
			logger.Noticef("check %s is in the plan but not known to the manager", name)
			continue
		}
		// If the check is already running, skip it.
		if info.ChangeID != "" {
			continue
		}
		changeID := performCheckChange(m.state, check)
		m.updateCheckInfo(check, changeID, 0)
		started = append(started, check.Name)
	}

	return started, nil
}

// StopChecks stops the checks with the specified names, if currently running,
// and returns the checks that did need to be stopped.
func (m *CheckManager) StopChecks(checks []string) (stopped []string, err error) {
	currentPlan := m.planMgr.Plan()

	// If any check specified is not in the plan, return an error.
	var missing []string
	for _, name := range checks {
		if _, ok := currentPlan.Checks[name]; !ok {
			missing = append(missing, name)
		}
	}
	if len(missing) > 0 {
		return nil, &ChecksNotFound{Names: missing}
	}

	m.state.Lock()
	defer m.state.Unlock()

	for _, name := range checks {
		check := currentPlan.Checks[name] // We know this is ok because we checked it above.
		m.checksLock.Lock()
		info, ok := m.checks[name]
		m.checksLock.Unlock()
		if !ok {
			// This will be rare: either a PlanChanged is running and this is
			// between the info being removed and then being added back, or the
			// check is new to the plan and PlanChanged hasn't finished yet.
			logger.Noticef("check %s is in the plan but not known to the manager", name)
			continue
		}
		// If the check is not running, skip it.
		if info.ChangeID == "" {
			continue
		}
		change := m.state.Change(info.ChangeID)
		if change != nil {
			change.Abort()
			change.SetStatus(state.AbortStatus)
			stopped = append(stopped, check.Name)
		}
		// We pass in the current number of failures so that it remains the
		// same, so that people can inspect what the state of the check was when
		// it was stopped. The status of the check will be "inactive", but the
		// failure count combined with the threshold will give the full picture.
		m.updateCheckInfo(check, "", info.Failures)
	}

	return stopped, nil
}

// Replan handles starting "startup: enabled" checks when a replan occurs.
// Checks that are "startup: disabled" but are already running do not get
// stopped in a replan.
// The state lock must be held when calling this method.
func (m *CheckManager) Replan() {
	currentPlan := m.planMgr.Plan()

	for _, check := range currentPlan.Checks {
		m.checksLock.Lock()
		info, ok := m.checks[check.Name]
		m.checksLock.Unlock()
		if !ok {
			// This will be rare: either a PlanChanged is running and this is
			// between the info being removed and then being added back, or the
			// check is new to the plan and PlanChanged hasn't finished yet.
			logger.Noticef("check %s is in the plan but not known to the manager", check.Name)
			continue
		}
		if check.Startup == plan.CheckStartupDisabled {
			continue
		}
		// If the check is already running, skip it.
		if info.ChangeID != "" {
			continue
		}
		changeID := performCheckChange(m.state, check)
		m.updateCheckInfo(check, changeID, 0)
	}
>>>>>>> deffac8d
}<|MERGE_RESOLUTION|>--- conflicted
+++ resolved
@@ -24,12 +24,9 @@
 
 	"gopkg.in/tomb.v2"
 
-<<<<<<< HEAD
+	"github.com/canonical/pebble/internals/logger"
 	"github.com/canonical/pebble/internals/metrics"
-=======
-	"github.com/canonical/pebble/internals/logger"
 	"github.com/canonical/pebble/internals/overlord/planstate"
->>>>>>> deffac8d
 	"github.com/canonical/pebble/internals/overlord/state"
 	"github.com/canonical/pebble/internals/plan"
 )
@@ -388,24 +385,15 @@
 
 // CheckInfo provides status information about a single check.
 type CheckInfo struct {
-<<<<<<< HEAD
 	Name              string
 	Level             plan.CheckLevel
+	Startup           plan.CheckStartup
 	Status            CheckStatus
 	Failures          int
 	Threshold         int
 	ChangeID          string
 	performCheckCount int64
 	recoverCheckCount int64
-=======
-	Name      string
-	Level     plan.CheckLevel
-	Startup   plan.CheckStartup
-	Status    CheckStatus
-	Failures  int
-	Threshold int
-	ChangeID  string
->>>>>>> deffac8d
 }
 
 type CheckStatus string
@@ -420,7 +408,6 @@
 	check(ctx context.Context) error
 }
 
-<<<<<<< HEAD
 func (c *CheckInfo) writeMetrics(writer metrics.Writer) error {
 	checkStatus := 0
 	if c.Status == CheckStatusUp {
@@ -475,7 +462,8 @@
 	}
 
 	return nil
-=======
+}
+
 // ChecksNotFound is the error returned by StartChecks or StopChecks when a check
 // with the specified name is not found in the plan.
 type ChecksNotFound struct {
@@ -609,5 +597,4 @@
 		changeID := performCheckChange(m.state, check)
 		m.updateCheckInfo(check, changeID, 0)
 	}
->>>>>>> deffac8d
 }
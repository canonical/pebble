--- conflicted
+++ resolved
@@ -171,27 +171,13 @@
 			panic(&exitStatus{0})
 		},
 	}
-<<<<<<< HEAD
-	flagopts := flags.Options(flags.PassDoubleDash)
-	parser := flags.NewParser(&optionsData, flagopts)
+
+	flagOpts := flags.Options(flags.PassDoubleDash)
+	parser := flags.NewParser(&defaultOpts, flagOpts)
 	parser.ShortDescription = "System and service manager"
 	parser.LongDescription = longPebbleDescription()
-	// hide the unhelpful "[OPTIONS]" from help output
-	parser.Usage = ""
-	if version := parser.FindOptionByLongName("version"); version != nil {
-		version.Description = "Print the version and exit"
-		version.Hidden = true
-	}
-	// add --help like what go-flags would do for us, but hidden
-=======
-
-	flagOpts := flags.Options(flags.PassDoubleDash)
-	parser := flags.NewParser(&defaultOpts, flagOpts)
-	parser.ShortDescription = "Tool to interact with pebble"
-	parser.LongDescription = longPebbleDescription
 
 	// Add --help like what go-flags would do for us, but hidden
->>>>>>> 73aa51e8
 	addHelp(parser)
 
 	// Regular expressions for positional and flag arguments
@@ -215,79 +201,16 @@
 			x.setParser(parser)
 		}
 
-<<<<<<< HEAD
-		cmd, err := parser.AddCommand(c.name, applyPersonality(c.shortHelp), applyPersonality(strings.TrimSpace(c.longHelp)), obj)
-		if err != nil {
-			logger.Panicf("cannot add command %q: %v", c.name, err)
-		}
-		cmd.Hidden = c.hidden
-		if c.alias != "" {
-			cmd.Aliases = append(cmd.Aliases, c.alias)
-=======
 		var target *flags.Command
 		if c.Debug {
 			target = debugCmd
 		} else {
 			target = parser.Command
->>>>>>> 73aa51e8
-		}
-		cmd, err := target.AddCommand(c.Name, c.Summary, strings.TrimSpace(c.Description), obj)
+		}
+		cmd, err := target.AddCommand(c.Name, applyPersonality(c.Summary), applyPersonality(strings.TrimSpace(c.Description)), obj)
 		if err != nil {
 			logger.Panicf("internal error: cannot add command %q: %v", c.Name, err)
 		}
-<<<<<<< HEAD
-		for _, opt := range opts {
-			name := opt.LongName
-			if name == "" {
-				name = string(opt.ShortName)
-			}
-			desc, ok := c.optDescs[name]
-			if !(c.optDescs == nil || ok) {
-				logger.Panicf("%s missing description for %s", c.name, name)
-			}
-			lintDesc(c.name, name, desc, opt.Description)
-			if desc != "" {
-				opt.Description = applyPersonality(desc)
-			}
-		}
-
-		args := cmd.Args()
-		if c.argDescs != nil && len(args) != len(c.argDescs) {
-			logger.Panicf("wrong number of argument descriptions for %s: expected %d, got %d", c.name, len(args), len(c.argDescs))
-		}
-		for i, arg := range args {
-			name, desc := arg.Name, ""
-			if c.argDescs != nil {
-				name = c.argDescs[i].name
-				desc = c.argDescs[i].desc
-			}
-			lintArg(c.name, name, desc, arg.Description)
-			name = fixupArg(name)
-			arg.Name = name
-			arg.Description = applyPersonality(desc)
-		}
-		if c.extra != nil {
-			c.extra(cmd)
-		}
-	}
-	// Add the debug command
-	debugCommand, err := parser.AddCommand("debug", applyPersonality(shortDebugHelp), applyPersonality(longDebugHelp), &cmdDebug{})
-	debugCommand.Hidden = true
-	if err != nil {
-		logger.Panicf("cannot add command %q: %v", "debug", err)
-	}
-	// Add all the sub-commands of the debug command
-	for _, c := range debugCommands {
-		obj := c.builder()
-		if x, ok := obj.(clientSetter); ok {
-			x.setClient(cli)
-		}
-		cmd, err := debugCommand.AddCommand(c.name, c.shortHelp, strings.TrimSpace(c.longHelp), obj)
-		if err != nil {
-			logger.Panicf("cannot add debug command %q: %v", c.name, err)
-		}
-		cmd.Hidden = c.hidden
-=======
 		cmd.PassAfterNonOption = c.PassAfterNonOption
 
 		// Extract help for flags and positional arguments from ArgsHelp
@@ -295,43 +218,28 @@
 		positionalHelp := map[string]string{}
 		for specifier, help := range c.ArgsHelp {
 			if flagRegexp.MatchString(specifier) {
-				flagHelp[specifier] = help
+				flagHelp[specifier] = applyPersonality(help)
 			} else if positionalRegexp.MatchString(specifier) {
-				positionalHelp[specifier] = help
+				positionalHelp[specifier] = applyPersonality(help)
 			} else {
 				logger.Panicf("internal error: invalid help specifier from %q: %q", c.Name, specifier)
 			}
 		}
 
 		// Make sure all argument descriptions are set
->>>>>>> 73aa51e8
 		opts := cmd.Options()
 		if len(opts) != len(flagHelp) {
 			logger.Panicf("internal error: wrong number of flag descriptions for %q: expected %d, got %d", c.Name, len(opts), len(flagHelp))
 		}
 		for _, opt := range opts {
-<<<<<<< HEAD
-			name := opt.LongName
-			if name == "" {
-				name = string(opt.ShortName)
-			}
-			desc, ok := c.optDescs[name]
-			if !(c.optDescs == nil || ok) {
-				logger.Panicf("%s missing description for %s", c.name, name)
-			}
-			lintDesc(c.name, name, desc, opt.Description)
-			if desc != "" {
-				opt.Description = applyPersonality(desc)
-=======
 			if description, ok := flagHelp["--"+opt.LongName]; ok {
 				lintDesc(c.Name, opt.LongName, description, opt.Description)
-				opt.Description = description
+				opt.Description = applyPersonality(description)
 			} else if description, ok := flagHelp["-"+string(opt.ShortName)]; ok {
 				lintDesc(c.Name, string(opt.ShortName), description, opt.Description)
-				opt.Description = description
+				opt.Description = applyPersonality(description)
 			} else if !opt.Hidden {
 				logger.Panicf("internal error: %q missing description for %q", c.Name, opt)
->>>>>>> 73aa51e8
 			}
 		}
 
@@ -342,13 +250,6 @@
 				arg.Name = fixupArg(arg.Name)
 				arg.Description = description
 			}
-<<<<<<< HEAD
-			lintArg(c.name, name, desc, arg.Description)
-			name = fixupArg(name)
-			arg.Name = name
-			arg.Description = applyPersonality(desc)
-=======
->>>>>>> 73aa51e8
 		}
 	}
 	return parser

--- conflicted
+++ resolved
@@ -192,11 +192,7 @@
 }, {
 	Label:       "Files",
 	Description: "work with files and execute commands",
-<<<<<<< HEAD
-	Commands:    []string{"pull", "ls", "mkdir", "rm", "exec"},
-=======
-	Commands:    []string{"push", "ls", "mkdir", "rm", "exec"},
->>>>>>> ae3351fa
+	Commands:    []string{"push", "pull", "ls", "mkdir", "rm", "exec"},
 }, {
 	Label:       "Changes",
 	Description: "manage changes and their tasks",

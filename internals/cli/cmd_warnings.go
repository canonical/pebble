--- conflicted
+++ resolved
@@ -43,11 +43,6 @@
 Warnings expire automatically, and once expired they are forgotten.
 `
 
-<<<<<<< HEAD
-var shortOkayHelp = "Acknowledge warnings"
-var longOkayHelp = `
-The okay command acknowledges the warnings listed with 'warnings'.
-=======
 type cmdWarnings struct {
 	clientMixin
 	timeMixin
@@ -58,8 +53,7 @@
 
 const cmdOkaySummary = "Acknowledge warnings"
 const cmdOkayDescription = `
-The okay command acknowledges the warnings listed with 'pebble warnings'.
->>>>>>> 73aa51e8
+The okay command acknowledges the warnings listed with '<program name> warnings'.
 
 Once acknowledged, a warning won't appear again unless it reoccurs and
 sufficient time has passed.

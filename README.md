--- conflicted
+++ resolved
@@ -74,19 +74,10 @@
         command: cmd
 ```
 
-<<<<<<< HEAD
 The `override` field (which is required) defines whether this 
 entry _overrides_ the previous service of the same name (if any),
 or merges with it. See the [full layer specification](#layer-specification)
 for more details.
-=======
-Some details worth highlighting:
-
-  - The `startup` option can be `enabled` or `disabled`.
-  - There is the `override` field (for now required) which defines whether this 
-entry _overrides_ the previous service of the same name (if any -- missing is 
-okay), or merges with it.
->>>>>>> e2554658
 
 ### Layer override example
 
@@ -130,21 +121,12 @@
 * To see a short description of all commands, type `pebble help --all`.
 * To see details for one command, type `pebble help <command>` or `pebble <command> -h`.
 
-<<<<<<< HEAD
-This will start the pebble daemon itself, as well as starting all the services that
-are marked as `startup: enabled`. Then
-other pebble commands may be used to interact with the running daemon.
-=======
 A few of the commands that need more explanation are detailed below.
->>>>>>> e2554658
 
 ### Running the daemon (server)
 
 If pebble is installed and the `$PEBBLE` directory is set up, running the daemon is easy:
 
-<<<<<<< HEAD
-To start or stop specific services, use:
-=======
 ```
 $ pebble run
 2022-10-26T01:18:26.904Z [pebble] Started daemon.
@@ -304,7 +286,6 @@
 When Pebble performs a (potentially invasive or long-running) operation such as starting or stopping a service, it records a "change" object with one or more "tasks" in it. The daemon records this state in a JSON file on disk at `$PEBBLE/.pebble.state`.
 
 To see recent changes, for this or previous server runs, use `pebble changes`. You might see something like this:
->>>>>>> e2554658
 
 ```
 $ pebble changes

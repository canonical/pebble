--- conflicted
+++ resolved
@@ -38,37 +38,6 @@
     A better description for a simple layer.
 
 services:
-<<<<<<< HEAD
-  srv1:
-    override: replace
-    summary: Service summary
-    command: cmd arg1 "arg2a arg2b"
-    startup: enabled
-    after:
-      - srv2
-    before:
-      - srv3
-    requires:
-      - srv2
-      - srv3
-    environment:
-      VAR1: val1
-      VAR2: val2
-      VAR3: val3
-    user: bob
-    group: staff
-
-  srv2:
-    override: replace
-    startup: enabled
-    command: cmd
-    before:
-      - srv3
-
-  srv3:
-    override: replace
-    command: cmd
-=======
     srv1:
         override: replace
         summary: Service summary
@@ -85,6 +54,8 @@
             VAR1: val1
             VAR2: val2
             VAR3: val3
+        user: bob
+        group: staff
 
     srv2:
         override: replace
@@ -96,26 +67,18 @@
     srv3:
         override: replace
         command: cmd
->>>>>>> 3e25f406
 ```
 
 Some details worth highlighting:
 
-<<<<<<< HEAD
-- The `startup` option can be `enabled` or `disabled`.
-- There is the `override` field (for now required) which defines whether this
-  entry _overrides_ the previous service of the same name (if any - missing is
-  okay), or merges with it.
-- The optional `user` field allows starting a service with a different user
-  than the one Pebble was started with. It can be a username or numeric user
-  ID. Similarly, `group` -- which is optional even if `user` is specified --
-  can be a group name or numeric group ID.
-=======
   - The `startup` option can be `enabled` or `disabled`.
   - There is the `override` field (for now required) which defines whether this 
 entry _overrides_ the previous service of the same name (if any - missing is 
 okay), or merges with it.
->>>>>>> 3e25f406
+  - The optional `user` field allows starting a service with a different user
+    than the one Pebble was started with. It can be a username or numeric user
+    ID. Similarly, `group` -- which is optional even if `user` is specified --
+    can be a group name or numeric group ID.
 
 ### Layer override example
 
@@ -171,37 +134,9 @@
 
 ## Layer specification
 
-<<<<<<< HEAD
-### Type: Layer
-
-| Field         |         Type         | Default | Required? | Description                                                                                     |
-| :------------ | :------------------: | :-----: | :-------: | :---------------------------------------------------------------------------------------------- |
-| `summary`     |       `string`       |  `""`   |    no     | Short one line summary of the layer                                                             |
-| `description` |       `string`       |  `""`   |    no     | A full description of the layer                                                                 |
-| `services`    | `map[string]Service` |  `{}`   |    yes    | A map of services for Pebble to manage. The key represents the name of the service in the layer |
-
-### Type: Service
-
-| Field         |                       Type                        | Default | Required? | Description                                                                                                                              |
-| :------------ | :-----------------------------------------------: | :-----: | :-------: | :--------------------------------------------------------------------------------------------------------------------------------------- |
-| `summary`     |                     `string`                      |  `""`   |    no     | Short one line summary of the service.                                                                                                   |
-| `description` |                     `string`                      |  `""`   |    no     | A full description of the service.                                                                                                       |
-| `startup`     |  [`ServiceStartup`](#enumeration-servicestartup)  |  `""`   |    no     | Value `enabled` will ensure service is started automatically when Pebble starts. Value `disabled` will do the opposite.                  |
-| `override`    | [`ServiceOverride`](#enumeration-serviceoverride) |  `""`   |    yes    | Control the effect the new layer will have on the current Pebble plan.                                                                   |
-| `command`     |                     `string`                      |  `""`   |    yes    | Command for Pebble to run. Example `/usr/bin/myapp -a -p 8080`.                                                                          |
-| `after`       |                    `[]string`                     |  `[]`   |    no     | Array of other service names in the plan that should start before the service.                                                           |
-| `before`      |                    `[]string`                     |  `[]`   |    no     | Array of other service names in the plan that this service should start before.                                                          |
-| `requires`    |                    `[]string`                     |  `[]`   |    no     | Array of other service names in the plan that this service requires to be started before being started itself.                           |
-| `environment` |                `map[string]string`                |  `{}`   |    no     | A map of environment variable names, and their respective values, that should be injected into the environment of the service by Pebble. |
-| `user`        |                     `string`                      |  `""`   |    no     | Username or UID for starting service as a different user. |
-| `group`       |                     `string`                      |  `""`   |    no     | Group name or GID for starting service as a different user. |
-
-### Enumeration: ServiceStartup
-=======
 ```yaml
 # (Optional) A short one line summary of the layer
 summary: <summary>
->>>>>>> 3e25f406
 
 # (Optional) A full description of the configuration layer
 description: |
@@ -254,6 +189,12 @@
         # that should be set in the context of the process
         environment:
             <env var name>: <env var value>
+
+        # (Optional) Username or UID for starting service as a different user.
+        user: <username or uid>
+
+        # (Optional) Group name or GID for starting service as a different user.
+        group: <group name or gid>
 ```
 
 ## TODO/Contributing

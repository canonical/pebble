// Copyright (c) 2014-2020 Canonical Ltd
//
// This program is free software: you can redistribute it and/or modify
// it under the terms of the GNU General Public License version 3 as
// published by the Free Software Foundation.
//
// This program is distributed in the hope that it will be useful,
// but WITHOUT ANY WARRANTY; without even the implied warranty of
// MERCHANTABILITY or FITNESS FOR A PARTICULAR PURPOSE.  See the
// GNU General Public License for more details.
//
// You should have received a copy of the GNU General Public License
// along with this program.  If not, see <http://www.gnu.org/licenses/>.

package main

import (
	"bytes"
	"fmt"
	"io"
	"regexp"
	"strings"
	"unicode/utf8"

	"github.com/jessevdk/go-flags"
)

var shortHelpHelp = "Show help about a command"
var longHelpHelp = `
The help command displays information about commands.
`

// addHelp adds --help like what go-flags would do for us, but hidden
func addHelp(parser *flags.Parser) error {
	var help struct {
		ShowHelp func() error `short:"h" long:"help"`
	}
	help.ShowHelp = func() error {
		// this function is called via --help (or -h). In that
		// case, parser.Command.Active should be the command
		// on which help is being requested (like "pebble foo
		// --help", active is foo), or nil in the toplevel.
		if parser.Command.Active == nil {
			// this means *either* a bare 'pebble --help',
			// *or* 'pebble --help command'
			//
			// If we return nil in the first case go-flags
			// will throw up an ErrCommandRequired on its
			// own, but in the second case it'll go on to
			// run the command, which is very unexpected.
			//
			// So we force the ErrCommandRequired here.

			// toplevel --help gets handled via ErrCommandRequired
			return &flags.Error{Type: flags.ErrCommandRequired}
		}
		// not toplevel, so ask for regular help
		return &flags.Error{Type: flags.ErrHelp}
	}
	hlpgrp, err := parser.AddGroup("Help Options", "", &help)
	if err != nil {
		return err
	}
	hlpgrp.Hidden = true
	hlp := parser.FindOptionByLongName("help")
	hlp.Description = "Show this help message"
	hlp.Hidden = true

	return nil
}

type cmdHelp struct {
	All        bool `long:"all"`
	Manpage    bool `long:"man" hidden:"true"`
	Positional struct {
		Subs []string `positional-arg-name:"<command>"`
	} `positional-args:"yes"`
	parser *flags.Parser
}

func init() {
	addCommand("help", shortHelpHelp, longHelpHelp, func() flags.Commander { return &cmdHelp{} },
		map[string]string{
			"all": "Show a short summary of all commands",
			"man": "Generate the manpage",
		}, nil)
}

func (cmd *cmdHelp) setParser(parser *flags.Parser) {
	cmd.parser = parser
}

// manfixer is a hackish way to fix drawbacks in the generated manpage:
// - no way to get it into section 8
// - duplicated TP lines that break older groff (e.g. 14.04), lp:1814767
type manfixer struct {
	bytes.Buffer
	done bool
}

func (w *manfixer) Write(buf []byte) (int, error) {
	if !w.done {
		w.done = true
		if bytes.HasPrefix(buf, []byte(".TH pebble 1 ")) {
			// io.Writer.Write must not modify the buffer, even temporarily
			n, _ := w.Buffer.Write(buf[:9])
			w.Buffer.Write([]byte{'8'})
			m, err := w.Buffer.Write(buf[10:])
			return n + m + 1, err
		}
	}
	return w.Buffer.Write(buf)
}

var tpRegexp = regexp.MustCompile(`(?m)(?:^\.TP\n)+`)

func (w *manfixer) flush() {
	str := tpRegexp.ReplaceAllLiteralString(w.Buffer.String(), ".TP\n")
	io.Copy(Stdout, strings.NewReader(str))
}

func (cmd cmdHelp) Execute(args []string) error {
	if len(args) > 0 {
		return ErrExtraArgs
	}
	if cmd.Manpage {
		// you shouldn't try to to combine --man with --all nor a
		// subcommand, but --man is hidden so no real need to check.
		out := &manfixer{}
		cmd.parser.WriteManPage(out)
		out.flush()
		return nil
	}
	if cmd.All {
		if len(cmd.Positional.Subs) > 0 {
			return fmt.Errorf("help accepts a command, or '--all', but not both.")
		}
		printLongHelp(cmd.parser)
		return nil
	}

	var subcmd = cmd.parser.Command
	for _, subname := range cmd.Positional.Subs {
		subcmd = subcmd.Find(subname)
		if subcmd == nil {
			sug := "pebble help"
			if x := cmd.parser.Command.Active; x != nil && x.Name != "help" {
				sug = "pebble help " + x.Name
			}
			return fmt.Errorf("unknown command %q, see '%s'.", subname, sug)
		}
		// this makes "pebble help foo" work the same as "pebble foo --help"
		cmd.parser.Command.Active = subcmd
	}
	if subcmd != cmd.parser.Command {
		return &flags.Error{Type: flags.ErrHelp}
	}
	return &flags.Error{Type: flags.ErrCommandRequired}
}

type helpCategory struct {
	Label       string
	Description string
	Commands    []string
}

// helpCategories helps us by grouping commands
var helpCategories = []helpCategory{{
<<<<<<< HEAD
	Label:       "Basics",
	Description: "basic management",
	Commands:    []string{"run", "autostart", "start", "stop", "exec", "services", "logs", "checks"},
=======
	Label:       "Run",
	Description: "run pebble",
	Commands:    []string{"run", "help", "version"},
>>>>>>> f13e56cf
}, {
	Label:       "Plan",
	Description: "view and change configuration",
	Commands:    []string{"add", "plan"},
}, {
	Label:       "Services",
	Description: "manage services",
	Commands:    []string{"services", "logs", "start", "restart", "signal", "stop", "replan"},
}, {
	Label:       "Files",
	Description: "work with files and execute commands",
	Commands:    []string{"exec"},
}, {
	Label:       "Changes",
	Description: "manage changes and their tasks",
	Commands:    []string{"changes", "tasks"},
}, {
	Label:       "Warnings",
	Description: "manage warnings",
	Commands:    []string{"warnings", "okay"},
}}

var (
	longPebbleDescription = strings.TrimSpace(`
Pebble lets you control services and perform management actions on
the system that is running them.
`)
	pebbleUsage               = "Usage: pebble <command> [<options>...]"
	pebbleHelpCategoriesIntro = "Commands can be classified as follows:"
	pebbleHelpAllFooter       = "Set the PEBBLE environment variable to override the configuration directory \n" +
		"(which defaults to " + defaultPebbleDir + "). Set PEBBLE_SOCKET to override \n" +
		"the Unix socket used for the API (defaults to $PEBBLE/.pebble.socket).\n" +
		"\n" +
		"For more information about a command, run 'pebble help <command>'."
	pebbleHelpFooter = "For a short summary of all commands, run 'pebble help --all'."
)

func printHelpHeader() {
	fmt.Fprintln(Stdout, longPebbleDescription)
	fmt.Fprintln(Stdout)
	fmt.Fprintln(Stdout, pebbleUsage)
	fmt.Fprintln(Stdout)
	fmt.Fprintln(Stdout, pebbleHelpCategoriesIntro)
}

func printHelpAllFooter() {
	fmt.Fprintln(Stdout)
	fmt.Fprintln(Stdout, pebbleHelpAllFooter)
}

func printHelpFooter() {
	printHelpAllFooter()
	fmt.Fprintln(Stdout, pebbleHelpFooter)
}

// this is called when the Execute returns a flags.Error with ErrCommandRequired
func printShortHelp() {
	printHelpHeader()
	fmt.Fprintln(Stdout)
	maxLen := 0
	for _, categ := range helpCategories {
		if l := utf8.RuneCountInString(categ.Label); l > maxLen {
			maxLen = l
		}
	}
	for _, categ := range helpCategories {
		fmt.Fprintf(Stdout, "%*s: %s\n", maxLen+2, categ.Label, strings.Join(categ.Commands, ", "))
	}
	printHelpFooter()
}

// this is "pebble help --all"
func printLongHelp(parser *flags.Parser) {
	printHelpHeader()
	maxLen := 0
	for _, categ := range helpCategories {
		for _, command := range categ.Commands {
			if l := len(command); l > maxLen {
				maxLen = l
			}
		}
	}

	// flags doesn't have a LookupCommand?
	commands := parser.Commands()
	cmdLookup := make(map[string]*flags.Command, len(commands))
	for _, cmd := range commands {
		cmdLookup[cmd.Name] = cmd
	}

	for _, categ := range helpCategories {
		fmt.Fprintln(Stdout)
		fmt.Fprintf(Stdout, "  %s (%s):\n", categ.Label, categ.Description)
		for _, name := range categ.Commands {
			cmd := cmdLookup[name]
			if cmd == nil {
				fmt.Fprintf(Stderr, "??? Cannot find command %q mentioned in help categories, please report!\n", name)
			} else {
				fmt.Fprintf(Stdout, "    %*s  %s\n", -maxLen, name, cmd.ShortDescription)
			}
		}
	}
	printHelpAllFooter()
}<|MERGE_RESOLUTION|>--- conflicted
+++ resolved
@@ -166,15 +166,9 @@
 
 // helpCategories helps us by grouping commands
 var helpCategories = []helpCategory{{
-<<<<<<< HEAD
-	Label:       "Basics",
-	Description: "basic management",
-	Commands:    []string{"run", "autostart", "start", "stop", "exec", "services", "logs", "checks"},
-=======
 	Label:       "Run",
 	Description: "run pebble",
 	Commands:    []string{"run", "help", "version"},
->>>>>>> f13e56cf
 }, {
 	Label:       "Plan",
 	Description: "view and change configuration",
@@ -182,7 +176,7 @@
 }, {
 	Label:       "Services",
 	Description: "manage services",
-	Commands:    []string{"services", "logs", "start", "restart", "signal", "stop", "replan"},
+	Commands:    []string{"services", "logs", "checks", "start", "restart", "signal", "stop", "replan"},
 }, {
 	Label:       "Files",
 	Description: "work with files and execute commands",

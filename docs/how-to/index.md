# How-to guides

These guides walk you through key operations you can perform with Pebble.


## Installation

Installation follows a similar pattern on all architectures. You can choose to install the pre-built binary or build it from the source by yourself.

```{toctree}
:titlesonly:
:maxdepth: 1

Install Pebble <install-pebble>
```


## Service orchestration

As your needs grow, you may want to orchestrate multiple services.

```{toctree}
:titlesonly:
:maxdepth: 1

Manage service dependencies <service-dependencies>
```


<<<<<<< HEAD
## Manage a remote system

Pebble provides exec and file management functions to coordinate with remote systems.
=======
## Logging

To better understand the operation of the services, you may need to work with logs.
>>>>>>> a9d40b9c

```{toctree}
:titlesonly:
:maxdepth: 1

<<<<<<< HEAD
Manage a remote system <manage-a-remote-system>
=======
Forward logs to Loki <forward-logs-to-loki>
>>>>>>> a9d40b9c
```


## Identities

Use named "identities" to allow additional users to access the API.

```{toctree}
:titlesonly:
:maxdepth: 1

Manage identities <manage-identities>
```


## API

To integrate Pebble with your automated workflows, you can use the Pebble API.

```{toctree}
:titlesonly:
:maxdepth: 1

Use the Pebble API <use-the-pebble-api>
```<|MERGE_RESOLUTION|>--- conflicted
+++ resolved
@@ -27,25 +27,27 @@
 ```
 
 
-<<<<<<< HEAD
 ## Manage a remote system
 
 Pebble provides exec and file management functions to coordinate with remote systems.
-=======
-## Logging
-
-To better understand the operation of the services, you may need to work with logs.
->>>>>>> a9d40b9c
 
 ```{toctree}
 :titlesonly:
 :maxdepth: 1
 
-<<<<<<< HEAD
 Manage a remote system <manage-a-remote-system>
-=======
+```
+
+
+## Logging
+
+To better understand the operation of the services, you may need to work with logs.
+
+```{toctree}
+:titlesonly:
+:maxdepth: 1
+
 Forward logs to Loki <forward-logs-to-loki>
->>>>>>> a9d40b9c
 ```
 
 

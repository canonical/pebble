--- conflicted
+++ resolved
@@ -59,9 +59,5 @@
 :titlesonly:
 :maxdepth: 1
 
-<<<<<<< HEAD
-Use Pebble API <use-the-pebble-api>
-=======
 Use the Pebble API <use-the-pebble-api>
->>>>>>> a5872759
 ```
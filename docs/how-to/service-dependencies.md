--- conflicted
+++ resolved
@@ -190,16 +190,9 @@
 service to be started before it, and the `backend` service requires the
 `database` service to be started before it.
 
-<<<<<<< HEAD
 ```{include} /reuse/service-start-order.md
    :start-after: Start: Service start order note
    :end-before: End: Service start order note
-=======
-```{note}
-Currently, `before` and `after` are of limited usefulness, because Pebble only waits 1 second before moving on to start the next service, with no additional checks that the previous service is operating correctly.
-
-If the configuration of `before` and `after` for the services results in a cycle, an error will be returned when the Pebble daemon starts (and the plan is loaded) or when a layer that causes a cycle is added.
->>>>>>> aa718195
 ```
 
 For more information on `before` and `after`, see [Service start order](../explanation/service-start-order.md).

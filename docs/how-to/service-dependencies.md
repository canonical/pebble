--- conflicted
+++ resolved
@@ -1,257 +1,11 @@
 # How to manage service dependencies
 
-<<<<<<< HEAD
-If you are using Pebble to manage your services, chances are, you've got more than one service to manage.
-
-And when orchestrating more services, things can and will get trickier, because more often than not, those services depend on each other to function together.
-
-This document shows how to manage a set of services that have dependencies on each other to function properly.
-
-## A simple web application
-
-To demonstrate the instructions in this guide, we are using a simple web application with the following setup:
-
-- a database listening on port 3306
-- a backend server listening on port 8081, which talks to the database
-- a frontend server listening on port 8080, which talks to the backend
-
-The relationship between the frontend server, backend server and database can be simplified in the form of a simple diagram:
-
-`frontend (8080) -> backend (8081) -> database (3306)`
-
-These components (or services) are all dependent on one another; if any component fails to start or starts with errors, the web application won't function properly.
-
-## Layers configuration
-
-For the above example, we may have Pebble layers configured as follows:
-
-```yaml
-services:
-  frontend:
-    override: replace
-    command: python3 -m http.server 8080
-    startup: enabled
-  backend:
-    override: replace
-    command: python3 -m http.server 8081
-    startup: enabled
-  database:
-    override: replace
-    command: python3 -m http.server 3306
-    startup: enabled
-```
-
-```{note}
-We use Python's http module to mock the servers.
-```
-
-If we start the services by running:
-
-```{terminal}
-   :input: pebble run
-2024-06-28T02:17:23.347Z [pebble] Started daemon.
-[backend database frontend]
-2024-06-28T02:17:23.353Z [pebble] POST /v1/services 2.613042ms 202
-2024-06-28T02:17:23.356Z [pebble] Service "backend" starting: python3 -m http.server 8081
-2024-06-28T02:17:24.363Z [pebble] Service "database" starting: python3 -m http.server 3306
-2024-06-28T02:17:25.370Z [pebble] Service "frontend" starting: python3 -m http.server 8080
-2024-06-28T02:17:26.385Z [pebble] Started default services with change 1.
-```
-
-We can see they are all started, which can be verified by running this in another terminal:
-
-```{terminal}
-   :input: pebble services
-Service   Startup  Current  Since
-backend   enabled  active   today at 10:17 CST
-database  enabled  active   today at 10:17 CST
-frontend  enabled  active   today at 10:17 CST
-```
-
-## Problems
-
-The layer configuration shown above works, but it's not exactly ideal:
-
-- In this example, the three components rely on each other. Without any one of them, our whole web app won't function properly.
-- If the database isn't started (or can't be started for some reason), it doesn't make sense to start the backend that depends on it. Even if the backend started, it would fail to communicate with the database, so the whole web app won't function properly.
-- The same is true for the frontend: if the backend isn't started (if it fails to start or can't be started), it makes no sense to start the frontend alone.
-
-The following example shows the database failing to start, but the database and frontend starting successfully:
-
-```{terminal}
-   :input: pebble run
-2024-06-28T02:20:03.337Z [pebble] Started daemon.
-[backend database frontend]
-2024-06-28T02:20:03.343Z [pebble] POST /v1/services 2.763792ms 202
-2024-06-28T02:20:03.346Z [pebble] Service "backend" starting: python3 -m http.server 8081
-2024-06-28T02:20:03.346Z [pebble] Service "database" starting: python3 -m http.server 3306
-2024-06-28T02:20:03.347Z [pebble] Service "frontend" starting: python3 -m http.server 8080
-2024-06-28T02:20:03.396Z [pebble] Change 1 task (Start service "database") failed: cannot start service: exited quickly with code 1
-2024-06-28T02:20:04.353Z [pebble] Started default services with change 1.
-```
-
-```{terminal}
-   :input: pebble services
-Service   Startup  Current   Since
-backend   enabled  active    today at 10:20 CST
-database  enabled  inactive  -
-frontend  enabled  active    today at 10:20 CST
-```
-
-As we can see, although the `database` is `inactive`, the backend and frontend are both `active`. This isn't exactly useful, since all they are doing is consuming resources without being able to provide any service.
-
-Wouldn't it be nice to tell Pebble that these services depend on each other? If a dependency failed to start, Pebble could put the services that rely on it "on hold" instead of starting them. This is where service dependencies come in.
-
-## Service dependencies
-
-Pebble can take service dependencies into account when managing services: this is done with the `required` list in the [service definition](../reference/layer-specification.md).
-
-Simply put, you can configure a list of other services in the `requires` section to indicate this service requires those other services to start correctly.
-
-When Pebble starts a service, it also starts the services which that service depends on (configured with `requires`). Conversely, when stopping a service, Pebble also stops services which depend on that service.
-=======
 If you are using Pebble to manage your services, chances are, you've got more
 than one service to manage.
->>>>>>> 3f94454d
 
 And when orchestrating more services, things can and will get trickier, because
 more often than not, those services depend on each other to function together.
 
-<<<<<<< HEAD
-## Start order
-
-When multiple services need to be started together, they're started in order according to the `before` and `after` in the [layer configuration](../reference/layer-specification.md). Pebble waits 1 second after starting each service to ensure the command doesn't exit too quickly.
-
-The `before` option is a list of services that this service must start before (it may or may not `require` them). Or if it's easier to specify this ordering the other way around, `after` is a list of services that this service must start after.
-
-```{note}
-Currently, `before` and `after` are of limited usefulness, because Pebble only waits 1 second before moving on to start the next service, with no additional checks that the previous service is operating correctly.
-
-If the configuration of `requires`, `before`, and `after` for a service results in a cycle or "loop", an error will be returned when attempting to start or stop the service.
-```
-
-## Putting it together
-
-With the service dependencies and start order features, let's reconfigure our web app layer:
-
-`001-my-web-app-layer.yaml`:
-
-```yaml
-services:
-  database:
-    override: replace
-    command: python3 -m http.server 3306
-    startup: enabled
-  backend:
-    override: replace
-    command: python3 -m http.server 8081
-    startup: enabled
-    requires:
-      - database
-    after:
-      - database
-  frontend:
-    override: replace
-    command: python3 -m http.server 8080
-    startup: enabled
-    requires:
-      - backend
-    after:
-      - backend
-```
-
-If we try to start it now:
-
-```{terminal}
-   :input: pebble run
-2024-06-28T03:53:23.307Z [pebble] Started daemon.
-[database backend frontend]
-2024-06-28T03:53:23.313Z [pebble] POST /v1/services 3.103291ms 202
-2024-06-28T03:53:23.317Z [pebble] Service "database" starting: python3 -m http.server 3306
-2024-06-28T03:53:24.324Z [pebble] Service "backend" starting: python3 -m http.server 8081
-2024-06-28T03:53:25.332Z [pebble] Service "frontend" starting: python3 -m http.server 8080
-2024-06-28T03:53:26.337Z [pebble] GET /v1/changes/1/wait 3.023563626s 200
-2024-06-28T03:53:26.338Z [pebble] Started default services with change 1.
-```
-
-You can see how `database` is started first, then `backend`, then `frontend` -- this is due to the `after` ordering. And we can verify the status of the services:
-
-```{terminal}
-   :input: pebble services
-Service   Startup  Current  Since
-backend   enabled  active   today at 10:17 CST
-database  enabled  active   today at 10:17 CST
-frontend  enabled  active   today at 10:17 CST
-```
-
-There seems to be no difference when everything is working. But when one service fails to start, we can see the difference. For example, here's what happens if the database can't be started (say, the port is already taken):
-
-```{terminal}
-   :input: pebble run
-2024-06-28T02:28:06.569Z [pebble] Started daemon.
-[database backend frontend]
-2024-06-28T02:28:06.575Z [pebble] POST /v1/services 3.212375ms 202
-2024-06-28T02:28:06.578Z [pebble] Service "database" starting: python3 -m http.server 3306
-2024-06-28T02:28:06.627Z [pebble] Change 1 task (Start service "database") failed: cannot start service: exited quickly with code 1
-2024-06-28T02:28:06.633Z [pebble] GET /v1/changes/1/wait 57.610375ms 200
-2024-06-28T02:28:06.633Z [pebble] Started default services with change 1.
-```
-
-If we check the state of the services:
-
-```{terminal}
-   :input: pebble services
-Service   Startup  Current   Since
-backend   enabled  inactive  -
-database  enabled  inactive  -
-frontend  enabled  inactive  -
-```
-
-We can see that since the database failed to start, the backend and the frontend are not started. We can further verify this using [changes and tasks](../reference/changes-and-tasks/changes-and-tasks.md):
-
-```{terminal}
-   :input: pebble changes
-ID   Status  Spawn               Ready               Summary
-1    Error   today at 10:28 CST  today at 10:28 CST  Autostart service "database" and 2 more
-```
-
-```{terminal}
-   :input: pebble tasks 1
-Status  Spawn               Ready               Summary
-Error   today at 10:28 CST  today at 10:28 CST  Start service "database"
-Hold    today at 10:28 CST  today at 10:28 CST  Start service "backend"
-Hold    today at 10:28 CST  today at 10:28 CST  Start service "frontend"
-
-......................................................................
-Start service "database"
-
-2024-06-28T10:28:06+08:00 INFO Most recent service output:
-    Traceback (most recent call last):
-      File "/usr/lib/python3.10/runpy.py", line 196, in _run_module_as_main
-        return _run_code(code, main_globals, None,
-      File "/usr/lib/python3.10/runpy.py", line 86, in _run_code
-        exec(code, run_globals)
-      File "/usr/lib/python3.10/http/server.py", line 1307, in <module>
-        test(
-      File "/usr/lib/python3.10/http/server.py", line 1258, in test
-        with ServerClass(addr, HandlerClass) as httpd:
-      File "/usr/lib/python3.10/socketserver.py", line 452, in __init__
-        self.server_bind()
-      File "/usr/lib/python3.10/http/server.py", line 1301, in server_bind
-        return super().server_bind()
-      File "/usr/lib/python3.10/http/server.py", line 137, in server_bind
-        socketserver.TCPServer.server_bind(self)
-      File "/usr/lib/python3.10/socketserver.py", line 466, in server_bind
-        self.socket.bind(self.server_address)
-    OSError: [Errno 98] Address already in use
-2024-06-28T10:28:06+08:00 ERROR cannot start service: exited quickly with code 1
-```
-
-We can see that since the database failed to start, other services that depend on it are not started (their service status remains "inactive").
-
-## See more
-
-=======
 This document shows how to manage a set of services that have dependencies on
 each other to function properly.
 
@@ -399,6 +153,8 @@
 `backend` service, and the `backend` service is dependent on the `database`
 service.
 
+For more information on `requires`, see [Service dependencies](../explanation/service-dependencies.md).
+
 ### Specify start order for dependent services
 
 To specify the order in which one or more dependent services must start
@@ -440,7 +196,7 @@
 If the configuration of `requires`, `before`, and `after` for a service results in a cycle or "loop", an error will be returned when attempting to start or stop the service.
 ```
 
-% Does it only check that the status is "Active"? So what does `requires` do?
+For more information on `before` and `after`, see [Service start order](../explanation/service-start-order.md).
 
 ## Verify service dependencies
 
@@ -505,15 +261,10 @@
 
 ## See more
 
->>>>>>> 3f94454d
 - [pebble services command](../reference/cli-commands/services.md)
 - [pebble start command](../reference/cli-commands/start.md)
 - [pebble stop command](../reference/cli-commands/stop.md)
 - [Changes and tasks](../reference/changes-and-tasks/changes-and-tasks.md)
-<<<<<<< HEAD
 - [Layer specification](../reference/layer-specification.md)
-=======
-- [Layer specification](../reference/layer-specification.md)
-
-[Changes and tasks]: /reference/changes-and-tasks/changes-and-tasks.md
->>>>>>> 3f94454d
+
+[Changes and tasks]: /reference/changes-and-tasks/changes-and-tasks.md
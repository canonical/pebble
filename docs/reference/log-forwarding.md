--- conflicted
+++ resolved
@@ -18,11 +18,7 @@
       <label name>: <label value>
 ```
 
-<<<<<<< HEAD
-Mandatory configuration:
-=======
 Required configuration:
->>>>>>> 7e159a71
 
 - `override`: How this log target definition is combined with other pre-existing definitions with the same name in the plan. Supported values are `merge` and `replace`.
 - `type`: The type of log target. The only supported type is `loki`.
@@ -34,28 +30,6 @@
 - `labels`: A list of key/value pairs defining extra labels which should be set on the outgoing logs.
 
 For more details, see [layer specification](../reference/layer-specification).
-<<<<<<< HEAD
-
-(log_forwarding_specify_services)=
-## Specify services
-
-For each log target, use the `services` key to specify a list of services from which to collect logs.
-
-If `services` is not configured, no logs will be forwarded.
-
-> **Tip:** Use the special keyword `all` to match all services, including services that might be added in future layers.
-
-When merging log targets, the `services` lists are appended. Prefix a service name with a minus (for example, `-svc1`) to remove a previously added service. `-all` will remove all services.
-
-(log_forwarding_labels)=
-## Labels
-
-For all outgoing logs, Pebble will set a default label `pebble_service` with the service name.
-
-In the `labels` section, you can optionally specify custom labels to be added to any outgoing logs.
-
-The label values may contain `$ENV_VARS`, which will be interpolated using the environment variables for the corresponding service.
-=======
 
 (log_forwarding_specify_services)=
 ## Specify services
@@ -79,5 +53,4 @@
 
 ## See more
 
-- [How to forward logs to Loki](/how-to/forward-logs-to-loki)
->>>>>>> 7e159a71
+- [How to forward logs to Loki](/how-to/forward-logs-to-loki)
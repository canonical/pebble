name: Pebble snap

on:
  pull_request:
    branches: [master]
  push:
    branches: [master]
  release:
    types: [published]

# We don't want this workflow to have multiple runs in parallel because
# what could happen is that a slow-running and older execution will upload
# an older snap to `edge`, after the newer and latest snap has already been released.
concurrency: ${{ github.workflow }}

env:
  SNAP_NAME: pebble
  DEFAULT_TRACK: latest
  DEFAULT_RISK: edge

jobs:
  local-build:
    runs-on: ubuntu-latest
    # PRS usually come from forks, which are not allowed to access repo secrets.
    # So this job builds the snap locally, and not via LP.
    if: github.event_name == 'pull_request'
    steps:
      - name: Checkout Pebble repo
        uses: actions/checkout@v4
        with:
          fetch-depth: 0

      - name: Set up Go
        uses: actions/setup-go@v4
        with:
          go-version-file: "go.mod"

      # Generate the version for the local snap build.
      - run: go generate ./cmd

      - name: Build ${{ env.SNAP_NAME }} Snap
        id: build-snap
        uses: snapcore/action-build@v1.3.0

      - uses: actions/upload-artifact@v4
        if: failure()
        with:
          name: snapcraft-logs
          path: |
            ~/.cache/snapcraft/log/
            ~/.local/state/snapcraft/log/
            ${{ env.SNAP_NAME }}_*.txt

      - name: Attach ${{ steps.build-snap.outputs.snap }} to GH workflow execution
        uses: actions/upload-artifact@v4
        with:
          name: ${{ steps.build-snap.outputs.snap }}
          path: ${{ steps.build-snap.outputs.snap }}

  remote-build:
    runs-on: ubuntu-latest
    # if: github.event_name != 'pull_request' # FIXME don't merge it like this
    strategy:
      fail-fast: false
      matrix:
        arch: ["amd64", "arm64", "armhf", "ppc64el", "riscv64", "s390x"]
    steps:
      - name: Checkout Pebble repo
        uses: actions/checkout@v4
        with:
          fetch-depth: 0

      - name: Set LP credentials for remote build
        run: |
          lp_creds_path="$HOME/.local/share/snapcraft/"
          mkdir -p $lp_creds_path
          echo '${{ secrets.LP_CREDENTIALS }}' > ${lp_creds_path}/launchpad-credentials
          git config --global user.email "${{ secrets.PEBBLE_DEV_MAILING_LIST}}"
          git config --global user.name "pebble-dev"

      - name: Set up Go
        uses: actions/setup-go@v4
        with:
          go-version-file: "go.mod"

      # Ensure Snapcraft will ship the generated version files to LP.
      - run: |
          go generate ./cmd
          git add -f ./cmd/VERSION ./cmd/version_generated.go

      - name: Build ${{ env.SNAP_NAME }} Snap for ${{ matrix.arch }}
        id: build-snap
        uses: snapcore/action-build@v1.3.0
        with:
          snapcraft-args: remote-build --build-for=${{ matrix.arch }} --launchpad-accept-public-upload
          snapcraft-channel: latest/beta
      - name: Rename the logs file, because artifacts can't have colons
        if: always()
        run: cat snapcraft-${{ env.SNAP_NAME }}-*.txt > snapcraft-logs.txt
      - uses: actions/upload-artifact@v4
        if: always()  # FIXME
        with:
          name: snapcraft-logs-${{ matrix.arch }}  # FIXME keep this change!
          path: |
            ~/.cache/snapcraft/log/
            ~/.local/state/snapcraft/log/
            ${{ env.SNAP_NAME }}_*.txt
<<<<<<< HEAD
            snapcraft-logs.txt
=======
>>>>>>> 4382b96a

      - name: Attach ${{ steps.build-snap.outputs.snap }} to GH workflow execution
        uses: actions/upload-artifact@v4
        if: steps.build-snap.outcome == 'success'
        with:
          name: ${{ steps.build-snap.outputs.snap }}
          path: ${{ steps.build-snap.outputs.snap }}

  test:
    runs-on: ubuntu-latest
    needs: [local-build, remote-build]
    env:
      # Testing is only enabled on amd64. We can add arm64 once we have such runners.
      TEST_ON: amd64
    if: |
      always() &&
      (needs.local-build.result == 'success' || needs.local-build.result == 'skipped') &&
      (needs.remote-build.result == 'success' || needs.remote-build.result == 'skipped')
    steps:
      - uses: actions/download-artifact@v4

      - id: get-snap
        run: echo "filename=$(find ${{ env.SNAP_NAME }}*${{ env.TEST_ON }}*snap/*)" >> $GITHUB_OUTPUT

      - name: Install and test ${{ steps.get-snap.outputs.filename }}
        run: |
          set -ex
          sudo snap install --dangerous --classic ${{ steps.get-snap.outputs.filename }}

          # Make sure it is installed
          pebble version --client

          # Run smoke test
          pebble enter --create-dirs exec echo Hello | grep Hello

  release:
    runs-on: ubuntu-latest
    needs: [test]
    if: github.event_name != 'pull_request' && needs.test.result == 'success' && always()
    strategy:
      fail-fast: false
      matrix:
        arch: ["amd64", "arm64", "armhf", "ppc64el", "riscv64", "s390x"]
    steps:
      - uses: actions/download-artifact@v4

      - id: get-snap
        run: echo "filename=$(find ${{ env.SNAP_NAME }}*${{ matrix.arch }}*snap/*)" >> $GITHUB_OUTPUT

      - name: Release ${{ steps.get-snap.outputs.filename }} to ${{ env.DEFAULT_TRACK }}/${{ env.DEFAULT_RISK }}
        uses: snapcore/action-publish@v1
        env:
          SNAPCRAFT_STORE_CREDENTIALS: ${{ secrets.SNAPCRAFT_STORE_CREDENTIALS }}
        with:
          snap: ${{ steps.get-snap.outputs.filename }}
          release: ${{ env.DEFAULT_TRACK }}/${{ env.DEFAULT_RISK }}

  promote:
    runs-on: ubuntu-latest
    needs: [release]
    if: github.event_name == 'release' && needs.release.result == 'success' && always()
    strategy:
      fail-fast: false
      matrix:
        arch: ["amd64", "arm64", "armhf", "ppc64el", "riscv64", "s390x"]
    env:
      TO_TRACK: latest
      TO_RISK: candidate
    steps:
      - name: Install Snapcraft
        run: sudo snap install snapcraft --classic

      - name: Get current ${{ matrix.arch }} ${{ env.SNAP_NAME }} snap in ${{ env.TO_TRACK }}/${{ env.TO_RISK }}
        id: get-snap
        env:
          SNAPCRAFT_STORE_CREDENTIALS: ${{ secrets.SNAPCRAFT_STORE_CREDENTIALS }}
        run: |
          snapcraft status ${{ env.SNAP_NAME }} \
            --track ${{ env.DEFAULT_TRACK }} --arch ${{ matrix.arch }} \
            | awk 'NR==1 { pos = index($0, "Revision") }  /edge/ { print 0+substr($0, pos) }' \
            > revision.txt

          echo "Revision $(cat revision.txt)"
          echo "revision=$(cat revision.txt)" >> $GITHUB_OUTPUT

      # It would be easier to use `snapcraft promote`, but there's an error when trying
      # to avoid the prompt with the "--yes" option:
      # > 'latest/edge' is not a valid set value for --from-channel when using --yes.
      - name: Promote ${{ env.SNAP_NAME }} snap rev${{ steps.get-snap.outputs.revision }} to ${{ env.TO_TRACK }}/${{ env.TO_RISK }}
        env:
          SNAPCRAFT_STORE_CREDENTIALS: ${{ secrets.SNAPCRAFT_STORE_CREDENTIALS }}
        run: |
          snapcraft release ${{ env.SNAP_NAME }} \
            ${{ steps.get-snap.outputs.revision }} \
            ${{ env.TO_TRACK }}/${{ env.TO_RISK }}<|MERGE_RESOLUTION|>--- conflicted
+++ resolved
@@ -96,7 +96,7 @@
           snapcraft-channel: latest/beta
       - name: Rename the logs file, because artifacts can't have colons
         if: always()
-        run: cat snapcraft-${{ env.SNAP_NAME }}-*.txt > snapcraft-logs.txt
+        run: cat snapcraft-${{ env.SNAP_NAME }}-*.txt > snapcraft-logs.txt || echo "no log files"
       - uses: actions/upload-artifact@v4
         if: always()  # FIXME
         with:
@@ -105,11 +105,7 @@
             ~/.cache/snapcraft/log/
             ~/.local/state/snapcraft/log/
             ${{ env.SNAP_NAME }}_*.txt
-<<<<<<< HEAD
             snapcraft-logs.txt
-=======
->>>>>>> 4382b96a
-
       - name: Attach ${{ steps.build-snap.outputs.snap }} to GH workflow execution
         uses: actions/upload-artifact@v4
         if: steps.build-snap.outcome == 'success'

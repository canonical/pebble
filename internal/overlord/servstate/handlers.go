package servstate

import (
	"fmt"
	"io"
	"os"
	"os/exec"
	"syscall"
	"time"

	"golang.org/x/sys/unix"
	"gopkg.in/tomb.v2"

	"github.com/canonical/pebble/internal/logger"
	"github.com/canonical/pebble/internal/osutil"
	"github.com/canonical/pebble/internal/overlord/restart"
	"github.com/canonical/pebble/internal/overlord/state"
	"github.com/canonical/pebble/internal/plan"
	"github.com/canonical/pebble/internal/servicelog"
	"github.com/canonical/pebble/internal/strutil/shlex"
)

// TaskServiceRequest extracts the *ServiceRequest that was associated
// with the provided task when it was created, reflecting details of
// the operation requested.
func TaskServiceRequest(task *state.Task) (*ServiceRequest, error) {
	req := &ServiceRequest{}
	err := task.Get("service-request", req)
	if err != nil && err != state.ErrNoState {
		return nil, err
	}
	if err == nil {
		return req, nil
	}

	var id string
	err = task.Get("service-request-task", &id)
	if err != nil {
		return nil, err
	}

	task = task.State().Task(id)
	if task == nil {
		return nil, fmt.Errorf("internal error: missing task referenced (incorrect pruning?)")
	}
	err = task.Get("service-request", req)
	if err != nil {
		return nil, err
	}
	return req, nil
}

var (
	okayWait = 1 * time.Second
	killWait = 5 * time.Second
	failWait = 10 * time.Second
)

const (
	maxLogBytes  = 100 * 1024
	lastLogLines = 20
)

// serviceState represents the state a service's state machine is in.
type serviceState string

const (
	stateInitial     serviceState = "initial"
	stateStarting    serviceState = "starting"
	stateRunning     serviceState = "running"
	stateTerminating serviceState = "terminating"
	stateKilling     serviceState = "killing"
	stateStopped     serviceState = "stopped"
	stateBackoff     serviceState = "backoff"
	stateExited      serviceState = "exited"
)

// serviceData holds the state and other data for a service under our control.
type serviceData struct {
	manager     *ServiceManager
	state       serviceState
	config      *plan.Service
	logs        *servicelog.RingBuffer
	started     chan error
	stopped     chan error
	cmd         *exec.Cmd
	backoffNum  int
	backoffTime time.Duration
	resetTimer  *time.Timer
<<<<<<< HEAD
	restarts    int
=======
	restarting  bool
>>>>>>> 40e45233
}

func (m *ServiceManager) doStart(task *state.Task, tomb *tomb.Tomb) error {
	m.state.Lock()
	request, err := TaskServiceRequest(task)
	m.state.Unlock()
	if err != nil {
		return err
	}

	releasePlan, err := m.acquirePlan()
	if err != nil {
		return fmt.Errorf("cannot acquire plan lock: %w", err)
	}
	config, ok := m.plan.Services[request.Name]
	releasePlan()
	if !ok {
		return fmt.Errorf("cannot find service %q in plan", request.Name)
	}

	// Create the service object (or reuse the existing one by name).
	service := m.serviceForStart(task, config)
	if service == nil {
		return nil
	}

	// Start the service and transition to stateStarting.
	err = service.start()
	if err != nil {
		m.removeService(config.Name)
		return err
	}

	// Wait for a small amount of time, and if the service hasn't exited,
	// consider it a success.
	select {
	case err := <-service.started:
		if err != nil {
			addLastLogs(task, service.logs)
			m.removeService(config.Name)
			return fmt.Errorf("cannot start service: %w", err)
		}
		// Started successfully (ran for small amount of time without exiting).
		return nil
	case <-tomb.Dying():
		// User tried to abort the start, sending SIGKILL to process is about
		// the best we can do.
		m.removeService(config.Name)
		m.servicesLock.Lock()
		defer m.servicesLock.Unlock()
		err := syscall.Kill(-service.cmd.Process.Pid, syscall.SIGKILL)
		if err != nil {
			return fmt.Errorf("start aborted, but cannot send SIGKILL to process: %v", err)
		}
		return fmt.Errorf("start aborted, sent SIGKILL to process")
	}
}

// serviceForStart looks up the service by name in the services map; it
// creates a new service object if one doesn't exist, returns the existing one
// if it already exists but is stopped, or returns nil if it already exists
// and is running.
func (m *ServiceManager) serviceForStart(task *state.Task, config *plan.Service) *serviceData {
	m.servicesLock.Lock()
	defer m.servicesLock.Unlock()

	service := m.services[config.Name]
	if service == nil {
		// Not already started, create a new service object.
		service = &serviceData{
			manager: m,
			state:   stateInitial,
			config:  config.Copy(),
			logs:    servicelog.NewRingBuffer(maxLogBytes),
			started: make(chan error, 1),
			stopped: make(chan error, 2), // enough for killTimeElapsed to send, and exit if it happens after
		}
		m.services[config.Name] = service
		return service
	}

	// Ensure config is up-to-date from the plan whenever the user starts a service.
	service.config = config.Copy()

	switch service.state {
	case stateInitial, stateStarting, stateRunning:
		taskLogf(task, "Service %q already started.", config.Name)
		return nil
	case stateBackoff, stateStopped, stateExited:
		// Start allowed when service is backing off, was stopped, or has exited.
		service.backoffNum = 0
		service.backoffTime = 0
		service.transition(stateInitial)
		return service
	default:
		// Cannot start service while terminating or killing, handle in start().
		return service
	}
}

func taskLogf(task *state.Task, format string, args ...interface{}) {
	st := task.State()
	st.Lock()
	defer st.Unlock()

	task.Logf(format, args...)
}

func (m *ServiceManager) doStop(task *state.Task, tomb *tomb.Tomb) error {
	m.state.Lock()
	request, err := TaskServiceRequest(task)
	m.state.Unlock()
	if err != nil {
		return err
	}

	service := m.serviceForStop(task, request.Name)
	if service == nil {
		return nil
	}

	// Stop service: send SIGTERM, and if that doesn't stop the process in a
	// short time, send SIGKILL.
	err = service.stop()
	if err != nil {
		return err
	}

	for {
		select {
		case err := <-service.stopped:
			if err != nil {
				return fmt.Errorf("cannot stop service: %w", err)
			}
			// Stopped successfully.
			return nil
		case <-tomb.Dying():
			// User tried to abort the stop, but SIGTERM and/or SIGKILL have
			// already been sent to the process, so there's not much more we
			// can do than log it.
			logger.Noticef("Cannot abort stop for service %q, signals already sent", request.Name)
		}
	}
}

// serviceForStop looks up the service by name in the services map; it
// returns the service object if it exists and is running, or nil if it's
// already stopped or has never been started.
func (m *ServiceManager) serviceForStop(task *state.Task, name string) *serviceData {
	m.servicesLock.Lock()
	defer m.servicesLock.Unlock()

	service := m.services[name]
	if service == nil {
		taskLogf(task, "Service %q has never been started.", name)
		return nil
	}

	switch service.state {
	case stateTerminating, stateKilling:
		taskLogf(task, "Service %q already stopping.", name)
		return nil
	case stateStopped:
		taskLogf(task, "Service %q already stopped.", name)
		return nil
	case stateExited:
		taskLogf(task, "Service %q had already exited.", name)
		service.transition(stateStopped)
		return nil
	default:
		return service
	}
}

func (m *ServiceManager) removeService(name string) {
	m.servicesLock.Lock()
	defer m.servicesLock.Unlock()

	delete(m.services, name)
}

// transition changes the service's state machine to the given state.
func (s *serviceData) transition(state serviceState) {
	logger.Debugf("Service %q transitioning to state %q", s.config.Name, state)
	s.transitionRestarting(state, false)
}

// transitionRestarting changes the service's state and also sets the restarting flag.
func (s *serviceData) transitionRestarting(state serviceState, restarting bool) {
	s.state = state
	s.restarting = restarting
}

// start is called to transition from the initial state and start the service.
func (s *serviceData) start() error {
	s.manager.servicesLock.Lock()
	defer s.manager.servicesLock.Unlock()

	switch s.state {
	case stateInitial:
		err := s.startInternal()
		if err != nil {
			return err
		}
		s.transition(stateStarting)
		time.AfterFunc(okayWait, func() { logError(s.okayWaitElapsed()) })

	default:
		return fmt.Errorf("cannot start service while %s", s.state)
	}
	return nil
}

func logError(err error) {
	if err != nil {
		logger.Noticef("%s", err)
	}
}

// startInternal is an internal helper used to actually start (or restart) the
// command. It assumes the caller has ensures the service is in a valid state,
// and it sets s.cmd and other relevant fields.
func (s *serviceData) startInternal() error {
	args, err := shlex.Split(s.config.Command)
	if err != nil {
		// Shouldn't happen as it should have failed on parsing, but
		// it does not hurt to double check and report.
		return fmt.Errorf("cannot parse service command: %s", err)
	}
	s.cmd = exec.Command(args[0], args[1:]...)
	s.cmd.SysProcAttr = &syscall.SysProcAttr{Setpgid: true}

	// Start as another user if specified in plan.
	uid, gid, err := osutil.NormalizeUidGid(s.config.UserID, s.config.GroupID, s.config.User, s.config.Group)
	if err != nil {
		return err
	}
	if uid != nil && gid != nil {
		setCmdCredential(s.cmd, &syscall.Credential{
			Uid: uint32(*uid),
			Gid: uint32(*gid),
		})
	}

	// Pass service description's environment variables to child process.
	s.cmd.Env = os.Environ()
	for k, v := range s.config.Environment {
		s.cmd.Env = append(s.cmd.Env, k+"="+v)
	}

	// Set up stdout and stderr to write to log ring buffer.
	var outputIterator servicelog.Iterator
	if s.manager.serviceOutput != nil {
		// Use the head iterator so that we copy from where this service
		// started (previous logs have already been copied).
		outputIterator = s.logs.HeadIterator(0)
	}
	logWriter := servicelog.NewFormatWriter(s.logs, s.config.Name)
	s.cmd.Stdout = logWriter
	s.cmd.Stderr = logWriter

	// Start the process!
	logger.Noticef("Service %q starting: %s", s.config.Name, s.config.Command)
	err = s.cmd.Start()
	if err != nil {
		if outputIterator != nil {
			_ = outputIterator.Close()
		}
		_ = s.logs.Close()
		return fmt.Errorf("cannot start service: %w", err)
	}
	s.resetTimer = time.AfterFunc(s.config.BackoffLimit.Value, func() { logError(s.backoffResetElapsed()) })

	// Start a goroutine to wait for the process to finish.
	done := make(chan struct{})
	go func() {
		waitErr := s.cmd.Wait()
		close(done)
		err := s.exited(waitErr)
		if err != nil {
			logger.Noticef("Cannot transition state after service exit: %v", err)
		}
	}()

	// Start a goroutine to read from the service's log buffer and copy to the output.
	if s.manager.serviceOutput != nil {
		go func() {
			defer outputIterator.Close()
			for outputIterator.Next(done) {
				_, err := io.Copy(s.manager.serviceOutput, outputIterator)
				if err != nil {
					logger.Noticef("Service %q log write failed: %v", s.config.Name, err)
				}
			}
		}()
	}

	return nil
}

// okayWaitElapsed is called when the okay-wait timer has elapsed (and the
// service is considered running successfully).
func (s *serviceData) okayWaitElapsed() error {
	s.manager.servicesLock.Lock()
	defer s.manager.servicesLock.Unlock()

	switch s.state {
	case stateStarting:
		s.started <- nil // still running fine after short duration, no error
		s.transition(stateRunning)

	default:
		// Ignore if timer elapsed in any other state.
		return nil
	}
	return nil
}

// exited is called when the service's process exits.
func (s *serviceData) exited(waitErr error) error {
	s.manager.servicesLock.Lock()
	defer s.manager.servicesLock.Unlock()

	if s.resetTimer != nil {
		s.resetTimer.Stop()
	}

	switch s.state {
	case stateStarting:
		s.started <- fmt.Errorf("exited quickly with code %d", exitCode(s.cmd))
		s.transition(stateExited) // not strictly necessary as doStart will return, but doesn't hurt

	case stateRunning:
		logger.Noticef("Service %q stopped unexpectedly with code %d", s.config.Name, exitCode(s.cmd))
		action, onType := getAction(s.config, waitErr == nil)
		switch action {
		case plan.ActionIgnore:
			logger.Noticef("Service %q %s action is %q, not doing anything further", s.config.Name, onType, action)
			s.transition(stateExited)

		case plan.ActionShutdown:
			logger.Noticef("Service %q %s action is %q, triggering server exit", s.config.Name, onType, action)
			s.manager.restarter.HandleRestart(restart.RestartDaemon)
			s.transition(stateExited)

		case plan.ActionRestart:
			s.doBackoff(action, onType)

		default:
			return fmt.Errorf("internal error: unexpected action %q", action)
		}

	case stateTerminating, stateKilling:
		if s.restarting {
			logger.Noticef("Service %q exited after check failure, restarting", s.config.Name)
			s.doBackoff(plan.ActionRestart, "on-check-failure")
		} else {
			logger.Noticef("Service %q stopped", s.config.Name)
			s.stopped <- nil
			s.transition(stateStopped)
		}

	default:
		return fmt.Errorf("internal error: exited invalid in state %q", s.state)
	}
	return nil
}

// addLastLogs adds the last few lines of service output to the task's log.
func addLastLogs(task *state.Task, logBuffer *servicelog.RingBuffer) {
	st := task.State()
	st.Lock()
	defer st.Unlock()

	logs, err := servicelog.LastLines(logBuffer, lastLogLines, "    ", true)
	if err != nil {
		task.Errorf("Cannot read service logs: %v", err)
	}
	if logs != "" {
		// Add last few lines of service output to the task's log.
		task.Logf("Most recent service output:\n%s", logs)
	}
}
func (s *serviceData) doBackoff(action plan.ServiceAction, onType string) {
	s.backoffNum++
	s.backoffTime = calculateNextBackoff(s.config, s.backoffTime)
	logger.Noticef("Service %q %s action is %q, waiting ~%s before restart (backoff %d)",
		s.config.Name, onType, action, s.backoffTime, s.backoffNum)
	s.transition(stateBackoff)
	duration := s.backoffTime + s.manager.getJitter(s.backoffTime)
	time.AfterFunc(duration, func() { logError(s.backoffTimeElapsed()) })
}

func calculateNextBackoff(config *plan.Service, current time.Duration) time.Duration {
	if current == 0 {
		// First backoff time
		return config.BackoffDelay.Value
	}
	if current >= config.BackoffLimit.Value {
		// We've already hit the limit.
		return config.BackoffLimit.Value
	}
	// Multiply current time by backoff factor. If it has exceeded the limit, clamp it.
	nextSeconds := current.Seconds() * config.BackoffFactor.Value
	next := time.Duration(nextSeconds * float64(time.Second))
	if next > config.BackoffLimit.Value {
		next = config.BackoffLimit.Value
	}
	return next
}

// getJitter returns a randomized time jitter amount from 0-10% of the duration.
func (m *ServiceManager) getJitter(duration time.Duration) time.Duration {
	m.randLock.Lock()
	defer m.randLock.Unlock()

	maxJitter := duration.Seconds() * 0.1
	jitter := m.rand.Float64() * maxJitter
	return time.Duration(jitter * float64(time.Second))
}

// exitCode returns the exit code of the given command, or 128+signal if it
// exited via a signal.
func exitCode(cmd *exec.Cmd) int {
	status, ok := cmd.ProcessState.Sys().(syscall.WaitStatus)
	if ok {
		if status.Signaled() {
			return 128 + int(status.Signal())
		}
		return status.ExitStatus()
	}
	return cmd.ProcessState.ExitCode()
}

// getAction returns the correct action to perform from the plan and whether
// or not the service exited with a success exit code (0).
func getAction(config *plan.Service, success bool) (action plan.ServiceAction, onType string) {
	if success {
		action = config.OnSuccess
		onType = "on-success"
	} else {
		action = config.OnFailure
		onType = "on-failure"
	}
	if action == plan.ActionUnset {
		action = plan.ActionRestart // default for "on-success" and "on-failure"
	}
	return action, onType
}

// sendSignal sends the given signal to a running service. Note that this
// function doesn't lock; it assumes the caller will.
func (s *serviceData) sendSignal(signal string) error {
	switch s.state {
	case stateStarting, stateRunning:
		sig := unix.SignalNum(signal)
		if sig == 0 {
			return fmt.Errorf("invalid signal name %q", signal)
		}
		logger.Noticef("Sending %s to service %q", signal, s.config.Name)
		err := syscall.Kill(s.cmd.Process.Pid, sig)
		if err != nil {
			return err
		}

	case stateBackoff, stateTerminating, stateKilling, stateStopped, stateExited:
		return fmt.Errorf("service is not running")

	default:
		return fmt.Errorf("invalid in state %q", s.state)
	}
	return nil
}

// stop is called to stop a running (or backing off) service.
func (s *serviceData) stop() error {
	s.manager.servicesLock.Lock()
	defer s.manager.servicesLock.Unlock()

	switch s.state {
	case stateRunning:
		logger.Debugf("Attempting to stop service %q by sending SIGTERM", s.config.Name)
		// First send SIGTERM to try to terminate it gracefully.
		err := syscall.Kill(-s.cmd.Process.Pid, syscall.SIGTERM)
		if err != nil {
			logger.Noticef("Cannot send SIGTERM to process: %v", err)
		}
		s.transition(stateTerminating)
		time.AfterFunc(killWait, func() { logError(s.terminateTimeElapsed()) })

	case stateBackoff:
		logger.Noticef("Service %q stopped while waiting for backoff", s.config.Name)
		s.stopped <- nil
		s.transition(stateStopped)

	default:
		return fmt.Errorf("cannot stop service while %s", s.state)
	}
	return nil
}

// backoffTimeElapsed is called when the current backoff's timer has elapsed,
// to restart the service.
func (s *serviceData) backoffTimeElapsed() error {
	s.manager.servicesLock.Lock()
	defer s.manager.servicesLock.Unlock()

	switch s.state {
	case stateBackoff:
		s.restarts++
		err := s.startInternal()
		if err != nil {
			return err
		}
		s.transition(stateRunning)

	default:
		// Ignore if timer elapsed in any other state.
		return nil
	}
	return nil
}

// terminateTimeElapsed is called after stop sends SIGTERM and the service
// still hasn't exited (and we then send SIGTERM).
func (s *serviceData) terminateTimeElapsed() error {
	s.manager.servicesLock.Lock()
	defer s.manager.servicesLock.Unlock()

	switch s.state {
	case stateTerminating:
		logger.Debugf("Attempting to stop service %q again by sending SIGKILL", s.config.Name)
		// Process hasn't exited after SIGTERM, try SIGKILL.
		err := syscall.Kill(-s.cmd.Process.Pid, syscall.SIGKILL)
		if err != nil {
			logger.Noticef("Cannot send SIGKILL to process: %v", err)
		}
		s.transitionRestarting(stateKilling, s.restarting)
		time.AfterFunc(failWait-killWait, func() { logError(s.killTimeElapsed()) })

	default:
		// Ignore if timer elapsed in any other state.
		return nil
	}
	return nil
}

// killTimeElapsed is called some time after we've send SIGKILL to acknowledge
// to stop's caller that we can't seem to stop the service.
func (s *serviceData) killTimeElapsed() error {
	s.manager.servicesLock.Lock()
	defer s.manager.servicesLock.Unlock()

	switch s.state {
	case stateKilling:
		if s.restarting {
			logger.Noticef("Service %q still running after SIGTERM and SIGKILL", s.config.Name)
			s.transition(stateStopped)
		} else {
			logger.Noticef("Service %q still running after SIGTERM and SIGKILL", s.config.Name)
			s.stopped <- fmt.Errorf("process still running after SIGTERM and SIGKILL")
			s.transition(stateStopped)
		}

	default:
		// Ignore if timer elapsed in any other state.
		return nil
	}
	return nil
}

// backoffResetElapsed is called after the plan's backoff reset has elapsed
// (set to the backoff-limit value), indicating we should reset the backoff
// time because the service is running successfully.
func (s *serviceData) backoffResetElapsed() error {
	s.manager.servicesLock.Lock()
	defer s.manager.servicesLock.Unlock()

	switch s.state {
	case stateRunning:
		logger.Debugf("Service %q backoff reset elapsed, resetting backoff state (was %d: %s)",
			s.config.Name, s.backoffNum, s.backoffTime)
		s.backoffNum = 0
		s.backoffTime = 0

	default:
		// Ignore if timer elapsed in any other state.
		return nil
	}
	return nil
}

// checkFailed handles a health check failure (from the check manager).
func (s *serviceData) checkFailed(action plan.ServiceAction) {
	switch s.state {
	case stateRunning, stateBackoff, stateExited:
		onType := "on-check-failure"
		switch action {
		case plan.ActionIgnore:
			logger.Debugf("Service %q %s action is %q, remaining in current state", s.config.Name, onType, action)

		case plan.ActionShutdown:
			logger.Noticef("Service %q %s action is %q, triggering server exit", s.config.Name, onType, action)
			s.manager.restarter.HandleRestart(restart.RestartDaemon)

		case plan.ActionRestart:
			switch s.state {
			case stateRunning:
				logger.Noticef("Service %q %s action is %q, terminating process before restarting",
					s.config.Name, onType, action)
				err := syscall.Kill(-s.cmd.Process.Pid, syscall.SIGTERM)
				if err != nil {
					logger.Noticef("Cannot send SIGTERM to process: %v", err)
				}
				s.transitionRestarting(stateTerminating, true)
				time.AfterFunc(killWait, func() { logError(s.terminateTimeElapsed()) })
			case stateBackoff:
				logger.Noticef("Service %q %s action is %q, waiting for current backoff",
					s.config.Name, onType, action)
				return
			case stateExited:
				s.doBackoff(action, onType)
			}

		default:
			logger.Noticef("Internal error: unexpected action %q handling check failure for service %q",
				action, s.config.Name)
		}

	default:
		logger.Debugf("Service %q: ignoring on-check-failure action %q in state %s",
			s.config.Name, action, s.state)
	}
}

var setCmdCredential = func(cmd *exec.Cmd, credential *syscall.Credential) {
	cmd.SysProcAttr.Credential = credential
}<|MERGE_RESOLUTION|>--- conflicted
+++ resolved
@@ -87,11 +87,8 @@
 	backoffNum  int
 	backoffTime time.Duration
 	resetTimer  *time.Timer
-<<<<<<< HEAD
+	restarting  bool
 	restarts    int
-=======
-	restarting  bool
->>>>>>> 40e45233
 }
 
 func (m *ServiceManager) doStart(task *state.Task, tomb *tomb.Tomb) error {

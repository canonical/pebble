package servstate

import (
	"fmt"
	"io"
	"io/ioutil"
	"os"
	"os/exec"
	"regexp"
	"strings"
	"syscall"
	"time"

	"golang.org/x/sys/unix"
	"gopkg.in/tomb.v2"

	"github.com/canonical/pebble/internal/logger"
	"github.com/canonical/pebble/internal/osutil"
	"github.com/canonical/pebble/internal/overlord/state"
	"github.com/canonical/pebble/internal/plan"
	"github.com/canonical/pebble/internal/servicelog"
	"github.com/canonical/pebble/internal/strutil/shlex"
)

// TaskServiceRequest extracts the *ServiceRequest that was associated
// with the provided task when it was created, reflecting details of
// the operation requested.
func TaskServiceRequest(task *state.Task) (*ServiceRequest, error) {
	req := &ServiceRequest{}
	err := task.Get("service-request", req)
	if err != nil && err != state.ErrNoState {
		return nil, err
	}
	if err == nil {
		return req, nil
	}

	var id string
	err = task.Get("service-request-task", &id)
	if err != nil {
		return nil, err
	}

	task = task.State().Task(id)
	if task == nil {
		return nil, fmt.Errorf("internal error: missing task referenced (incorrect pruning?)")
	}
	err = task.Get("service-request", req)
	if err != nil {
		return nil, err
	}
	return req, nil
}

var (
	okayWait = 1 * time.Second
	killWait = 5 * time.Second
	failWait = 10 * time.Second
)
<<<<<<< HEAD

const (
	maxLogBytes  = 100 * 1024
	lastLogLines = 20
=======

const maxLogBytes = 100 * 1024

// serviceState represents the state a service's state machine is in.
type serviceState string

const (
	stateInitial     serviceState = "initial"
	stateStarting    serviceState = "starting"
	stateRunning     serviceState = "running"
	stateTerminating serviceState = "terminating"
	stateKilling     serviceState = "killing"
	stateStopped     serviceState = "stopped"
	stateBackoff     serviceState = "backoff"
>>>>>>> 13a5e875
)

// serviceData holds the state and other data for a service under our control.
type serviceData struct {
	manager     *ServiceManager
	state       serviceState
	config      *plan.Service
	logs        *servicelog.RingBuffer
	started     chan error
	stopped     chan error
	cmd         *exec.Cmd
	backoffNum  int
	backoffTime time.Duration
	resetTimer  *time.Timer
}

func (m *ServiceManager) doStart(task *state.Task, tomb *tomb.Tomb) error {
	m.state.Lock()
	request, err := TaskServiceRequest(task)
	m.state.Unlock()
	if err != nil {
		return err
	}

	releasePlan, err := m.acquirePlan()
	if err != nil {
		return fmt.Errorf("cannot acquire plan lock: %w", err)
	}
	config, ok := m.plan.Services[request.Name]
	releasePlan()
	if !ok {
		return fmt.Errorf("cannot find service %q in plan", request.Name)
	}

	// Create the service object (or reuse the existing one by name).
	service := m.serviceForStart(task, config)
	if service == nil {
		return nil
	}

	// Start the service and transition to stateStarting.
	err = service.start()
	if err != nil {
		m.removeService(config.Name)
		return err
	}

	// Wait for a small amount of time, and if the service hasn't exited,
	// consider it a success.
	select {
	case err := <-service.started:
		if err != nil {
			m.removeService(config.Name)
			return fmt.Errorf("cannot start service: %w", err)
		}
		// Started successfully (ran for small amount of time without exiting).
		return nil
	case <-tomb.Dying():
		// User tried to abort the start, sending SIGKILL to process is about
		// the best we can do.
		m.removeService(config.Name)
		m.servicesLock.Lock()
		defer m.servicesLock.Unlock()
		err := syscall.Kill(-service.cmd.Process.Pid, syscall.SIGKILL)
		if err != nil {
			return fmt.Errorf("start aborted, but cannot send SIGKILL to process: %v", err)
		}
		return fmt.Errorf("start aborted, sent SIGKILL to process")
	}
}

// serviceForStart looks up the service by name in the services map; it
// creates a new service object if one doesn't exist, returns the existing one
// if it already exists but is stopped, or returns nil if it already exists
// and is running.
func (m *ServiceManager) serviceForStart(task *state.Task, config *plan.Service) *serviceData {
	m.servicesLock.Lock()
	defer m.servicesLock.Unlock()

	service := m.services[config.Name]
	if service == nil {
		// Not already started, create a new service object.
		service = &serviceData{
			manager: m,
			state:   stateInitial,
			config:  config.Copy(),
			logs:    servicelog.NewRingBuffer(maxLogBytes),
			started: make(chan error, 1),
			stopped: make(chan error, 2), // enough for killTimeElapsed to send, and exit if it happens after
		}
		m.services[config.Name] = service
		return service
	}

	switch service.state {
	case stateInitial, stateStarting, stateRunning:
		taskLogf(task, "Service %q already started.", config.Name)
		return nil
	case stateBackoff, stateStopped:
		// Start allowed in "backoff" and "stopped" states.
		service.backoffNum = 0
		service.backoffTime = 0
		service.transition(stateInitial)
		return service
	default:
		// Cannot start service while terminating or killing, handle in start().
		return service
	}
}

func taskLogf(task *state.Task, format string, args ...interface{}) {
	st := task.State()
	st.Lock()
	defer st.Unlock()

	task.Logf(format, args...)
}

func (m *ServiceManager) doStop(task *state.Task, tomb *tomb.Tomb) error {
	m.state.Lock()
	request, err := TaskServiceRequest(task)
	m.state.Unlock()
	if err != nil {
		return err
	}

	service := m.serviceForStop(task, request.Name)
	if service == nil {
		return nil
	}

	// Stop service: send SIGTERM, and if that doesn't stop the process in a
	// short time, send SIGKILL.
	err = service.stop()
	if err != nil {
		return err
	}

	for {
		select {
		case err := <-service.stopped:
			if err != nil {
				return fmt.Errorf("cannot stop service: %w", err)
			}
			// Stopped successfully.
			return nil
		case <-tomb.Dying():
			// User tried to abort the stop, but SIGTERM and/or SIGKILL have
			// already been sent to the process, so there's not much more we
			// can do than log it.
			logger.Noticef("Cannot abort stop for service %q, signals already sent", request.Name)
		}
	}
}

// serviceForStop looks up the service by name in the services map; it
// returns the service object if it exists and is running, or nil if it's
// already stopped or has never been started.
func (m *ServiceManager) serviceForStop(task *state.Task, name string) *serviceData {
	m.servicesLock.Lock()
	defer m.servicesLock.Unlock()

	service := m.services[name]
	if service == nil {
		taskLogf(task, "Service %q has never been started.", name)
		return nil
	}

	switch service.state {
	case stateTerminating, stateKilling:
		taskLogf(task, "Service %q already stopping.", name)
		return nil
	case stateStopped:
		taskLogf(task, "Service %q already stopped.", name)
		return nil
	default:
		return service
	}
}

func (m *ServiceManager) removeService(name string) {
	m.servicesLock.Lock()
	defer m.servicesLock.Unlock()

	delete(m.services, name)
}

// transition changes the service's state machine to the given state.
func (s *serviceData) transition(state serviceState) {
	logger.Debugf("Service %q transitioning to state %q", s.config.Name, state)
	s.state = state
}

// start is called to transition from the initial state and start the service.
func (s *serviceData) start() error {
	s.manager.servicesLock.Lock()
	defer s.manager.servicesLock.Unlock()

	switch s.state {
	case stateInitial:
		err := s.startInternal()
		if err != nil {
			return err
		}
		s.transition(stateStarting)
		time.AfterFunc(okayWait, func() { logError(s.okayWaitElapsed()) })

	default:
		return fmt.Errorf("cannot start service while %s", s.state)
	}
	return nil
}

func logError(err error) {
	if err != nil {
		logger.Noticef("%s", err)
	}
}

// startInternal is an internal helper used to actually start (or restart) the
// command. It assumes the caller has ensures the service is in a valid state,
// and it sets s.cmd and other relevant fields.
func (s *serviceData) startInternal() error {
	args, err := shlex.Split(s.config.Command)
	if err != nil {
		// Shouldn't happen as it should have failed on parsing, but
		// it does not hurt to double check and report.
		return fmt.Errorf("cannot parse service command: %s", err)
	}
	s.cmd = exec.Command(args[0], args[1:]...)
	s.cmd.SysProcAttr = &syscall.SysProcAttr{Setpgid: true}

	// Start as another user if specified in plan.
	uid, gid, err := osutil.NormalizeUidGid(s.config.UserID, s.config.GroupID, s.config.User, s.config.Group)
	if err != nil {
		return err
	}
	if uid != nil && gid != nil {
		setCmdCredential(s.cmd, &syscall.Credential{
			Uid: uint32(*uid),
			Gid: uint32(*gid),
		})
	}

	// Pass service description's environment variables to child process.
	s.cmd.Env = os.Environ()
	for k, v := range s.config.Environment {
		s.cmd.Env = append(s.cmd.Env, k+"="+v)
	}

	// Set up stdout and stderr to write to log ring buffer.
	var outputIterator servicelog.Iterator
	if s.manager.serviceOutput != nil {
		// Use the head iterator so that we copy from where this service
		// started (previous logs have already been copied).
		outputIterator = s.logs.HeadIterator(0)
	}
	logWriter := servicelog.NewFormatWriter(s.logs, s.config.Name)
	s.cmd.Stdout = logWriter
	s.cmd.Stderr = logWriter

	// Start the process!
	logger.Noticef("Service %q starting: %s", s.config.Name, s.config.Command)
	err = s.cmd.Start()
	if err != nil {
		if outputIterator != nil {
			_ = outputIterator.Close()
		}
		_ = s.logs.Close()
		return fmt.Errorf("cannot start service: %w", err)
	}
	s.resetTimer = time.AfterFunc(s.config.BackoffLimit.Value, func() { logError(s.backoffResetElapsed()) })

	// Start a goroutine to wait for the process to finish.
	done := make(chan struct{})
	go func() {
		waitErr := s.cmd.Wait()
		close(done)
		err := s.exited(waitErr)
		if err != nil {
			logger.Noticef("Cannot transition state after service exit: %v", err)
		}
	}()

	// Start a goroutine to read from the service's log buffer and copy to the output.
	if s.manager.serviceOutput != nil {
		go func() {
			defer outputIterator.Close()
			for outputIterator.Next(done) {
				_, err := io.Copy(s.manager.serviceOutput, outputIterator)
				if err != nil {
					logger.Noticef("Service %q log write failed: %v", s.config.Name, err)
				}
			}
		}()
	}

	return nil
}

// okayWaitElapsed is called when the okay-wait timer has elapsed (and the
// service is considered running successfully).
func (s *serviceData) okayWaitElapsed() error {
	s.manager.servicesLock.Lock()
	defer s.manager.servicesLock.Unlock()

	switch s.state {
	case stateStarting:
		s.started <- nil // still running fine after short duration, no error
		s.transition(stateRunning)

	default:
		// Ignore if timer elapsed in any other state.
		return nil
	}
	return nil
}

// exited is called when the service's process exits.
func (s *serviceData) exited(waitErr error) error {
	s.manager.servicesLock.Lock()
	defer s.manager.servicesLock.Unlock()

	if s.resetTimer != nil {
		s.resetTimer.Stop()
	}

	switch s.state {
	case stateStarting:
		s.started <- fmt.Errorf("exited quickly with code %d", exitCode(s.cmd))
		s.transition(stateStopped) // not strictly necessary as doStart will return, but doesn't hurt

	case stateRunning:
		logger.Noticef("Service %q stopped unexpectedly with code %d", s.config.Name, exitCode(s.cmd))
		action, onType := getAction(s.config, waitErr == nil)
		switch action {
		case plan.ActionIgnore:
			logger.Debugf("Service %q %s action is %q, transitioning to stopped state", s.config.Name, onType, action)
			s.transition(stateStopped)

		case plan.ActionHalt:
			logger.Noticef("Service %q %s action is %q, triggering server exit", s.config.Name, onType, action)
			s.manager.restarter.HandleRestart(state.RestartDaemon)
			s.transition(stateStopped)

		case plan.ActionRestart:
			s.backoffNum++
			s.backoffTime = calculateNextBackoff(s.config, s.backoffTime)
			logger.Noticef("Service %q %s action is %q, waiting ~%s before restart (backoff %d)",
				s.config.Name, onType, action, s.backoffTime, s.backoffNum)
			s.transition(stateBackoff)
			duration := s.backoffTime + s.manager.getJitter(s.backoffTime)
			time.AfterFunc(duration, func() { logError(s.backoffTimeElapsed()) })

		default:
			return fmt.Errorf("internal error: unexpected action %q", action)
		}

<<<<<<< HEAD
		func() {
			task.State().Lock()
			defer task.State().Unlock()

			logs, err := getLastLogs(logBuffer)
			if err != nil {
				task.Errorf("cannot read service %q logs: %v", req.Name, err)
			}
			if logs != "" {
				// Add lastLogLines last lines of service output to the task's log.
				task.Logf("most recent service output:\n%s", logs)
			}
		}()

		return fmt.Errorf("service exited too quickly with code %d", cmd.ProcessState.ExitCode())
=======
	case stateTerminating, stateKilling:
		logger.Noticef("Service %q stopped", s.config.Name)
		s.stopped <- nil
		s.transition(stateStopped)

	default:
		return fmt.Errorf("internal error: exited invalid in state %q", s.state)
>>>>>>> 13a5e875
	}
	return nil
}

<<<<<<< HEAD
// Used to strip the Pebble log prefix, for example: "2006-01-02T15:04:05.000Z [service] "
// Timestamp must match format in logger.timestampFormat.
var timestampServiceRegexp = regexp.MustCompile(`^\d{4}-\d{2}-\d{2}T\d{2}:\d{2}:\d{2}\.\d{3}Z \[[^]]+\] `)

func getLastLogs(logBuffer *servicelog.RingBuffer) (string, error) {
	it := logBuffer.HeadIterator(lastLogLines + 1)
	defer it.Close()
	logBytes, err := ioutil.ReadAll(it)
	if err != nil {
		return "", err
	}

	// Indent lines
	trimmed := strings.TrimSpace(string(logBytes))
	lines := strings.Split(trimmed, "\n")
	if len(lines) > lastLogLines {
		// Prefix with truncation marker if too many lines
		lines[0] = "(...)"
	}
	for i, line := range lines {
		// Strip Pebble timestamp and "[service]" prefix
		line = timestampServiceRegexp.ReplaceAllString(line, "")
		lines[i] = "    " + line
	}
	return strings.Join(lines, "\n"), nil
}

func (m *ServiceManager) doStop(task *state.Task, tomb *tomb.Tomb) error {
	releasePlan, err := m.acquirePlan()
	if err != nil {
		return err
=======
func calculateNextBackoff(config *plan.Service, current time.Duration) time.Duration {
	if current == 0 {
		// First backoff time
		return config.BackoffDelay.Value
	}
	if current >= config.BackoffLimit.Value {
		// We've already hit the limit.
		return config.BackoffLimit.Value
>>>>>>> 13a5e875
	}
	// Multiply current time by backoff factor. If it has exceeded the limit, clamp it.
	nextSeconds := current.Seconds() * config.BackoffFactor.Value
	next := time.Duration(nextSeconds * float64(time.Second))
	if next > config.BackoffLimit.Value {
		next = config.BackoffLimit.Value
	}
	return next
}

// getJitter returns a randomized time jitter amount from 0-10% of the duration.
func (m *ServiceManager) getJitter(duration time.Duration) time.Duration {
	m.randLock.Lock()
	defer m.randLock.Unlock()

	maxJitter := duration.Seconds() * 0.1
	jitter := m.rand.Float64() * maxJitter
	return time.Duration(jitter * float64(time.Second))
}

// exitCode returns the exit code of the given command, or 128+signal if it
// exited via a signal.
func exitCode(cmd *exec.Cmd) int {
	status, ok := cmd.ProcessState.Sys().(syscall.WaitStatus)
	if ok {
		if status.Signaled() {
			return 128 + int(status.Signal())
		}
		return status.ExitStatus()
	}
	return cmd.ProcessState.ExitCode()
}

// getAction returns the correct action to perform from the plan and whether
// or not the service exited with a success exit code (0).
func getAction(config *plan.Service, success bool) (action plan.ServiceAction, onType string) {
	if success {
		action = config.OnSuccess
		onType = "on-success"
	} else {
		action = config.OnFailure
		onType = "on-failure"
	}
	if action == plan.ActionUnset {
		action = plan.ActionRestart // default for "on-success" and "on-failure"
	}
	return action, onType
}

// sendSignal sends the given signal to a running service. Note that this
// function doesn't lock; it assumes the caller will.
func (s *serviceData) sendSignal(signal string) error {
	switch s.state {
	case stateStarting, stateRunning:
		logger.Noticef("Sending %s to service %q", signal, s.config.Name)
		err := syscall.Kill(-s.cmd.Process.Pid, unix.SignalNum(signal))
		if err != nil {
			return err
		}

	case stateBackoff, stateTerminating, stateKilling, stateStopped:
		return fmt.Errorf("cannot send signal while service is stopped or stopping")

	default:
		return fmt.Errorf("sending signal invalid in state %q", s.state)
	}
	return nil
}

// stop is called to stop a running (or backing off) service.
func (s *serviceData) stop() error {
	s.manager.servicesLock.Lock()
	defer s.manager.servicesLock.Unlock()

	switch s.state {
	case stateRunning:
		logger.Debugf("Attempting to stop service %q by sending SIGTERM", s.config.Name)
		// First send SIGTERM to try to terminate it gracefully.
		err := syscall.Kill(-s.cmd.Process.Pid, syscall.SIGTERM)
		if err != nil {
			logger.Noticef("Cannot send SIGTERM to process: %v", err)
		}
		s.transition(stateTerminating)
		time.AfterFunc(killWait, func() { logError(s.terminateTimeElapsed()) })

	case stateBackoff:
		logger.Noticef("Service %q stopped while waiting for backoff", s.config.Name)
		s.stopped <- nil
		s.transition(stateStopped)

	default:
		return fmt.Errorf("cannot stop service while %s", s.state)
	}
	return nil
}

// backoffTimeElapsed is called when the current backoff's timer has elapsed,
// to restart the service.
func (s *serviceData) backoffTimeElapsed() error {
	s.manager.servicesLock.Lock()
	defer s.manager.servicesLock.Unlock()

	switch s.state {
	case stateBackoff:
		err := s.startInternal()
		if err != nil {
			return err
		}
		s.transition(stateRunning)

	default:
		// Ignore if timer elapsed in any other state.
		return nil
	}
	return nil
}

// terminateTimeElapsed is called after stop sends SIGTERM and the service
// still hasn't exited (and we then send SIGTERM).
func (s *serviceData) terminateTimeElapsed() error {
	s.manager.servicesLock.Lock()
	defer s.manager.servicesLock.Unlock()

	switch s.state {
	case stateTerminating:
		logger.Debugf("Attempting to stop service %q again by sending SIGKILL", s.config.Name)
		// Process hasn't exited after SIGTERM, try SIGKILL.
		err := syscall.Kill(-s.cmd.Process.Pid, syscall.SIGKILL)
		if err != nil {
			logger.Noticef("Cannot send SIGKILL to process: %v", err)
		}
		s.transition(stateKilling)
		time.AfterFunc(failWait-killWait, func() { logError(s.killTimeElapsed()) })

	default:
		// Ignore if timer elapsed in any other state.
		return nil
	}
	return nil
}

// killTimeElapsed is called some time after we've send SIGKILL to acknowledge
// to stop's caller that we can't seem to stop the service.
func (s *serviceData) killTimeElapsed() error {
	s.manager.servicesLock.Lock()
	defer s.manager.servicesLock.Unlock()

	switch s.state {
	case stateKilling:
		logger.Noticef("Service %q still running after SIGTERM and SIGKILL", s.config.Name)
		s.stopped <- fmt.Errorf("process still running after SIGTERM and SIGKILL")
		s.transition(stateStopped)

	default:
		// Ignore if timer elapsed in any other state.
		return nil
	}
	return nil
}

// backoffResetElapsed is called after the plan's backoff reset has elapsed
// (set to the backoff-limit value), indicating we should reset the backoff
// time because the service is running successfully.
func (s *serviceData) backoffResetElapsed() error {
	s.manager.servicesLock.Lock()
	defer s.manager.servicesLock.Unlock()

	switch s.state {
	case stateRunning:
		logger.Debugf("Service %q backoff reset elapsed, resetting backoff state (was %d: %s)",
			s.config.Name, s.backoffNum, s.backoffTime)
		s.backoffNum = 0
		s.backoffTime = 0

	default:
		// Ignore if timer elapsed in any other state.
		return nil
	}
	return nil
}

var setCmdCredential = func(cmd *exec.Cmd, credential *syscall.Credential) {
	cmd.SysProcAttr.Credential = credential
}<|MERGE_RESOLUTION|>--- conflicted
+++ resolved
@@ -57,14 +57,11 @@
 	killWait = 5 * time.Second
 	failWait = 10 * time.Second
 )
-<<<<<<< HEAD
 
 const (
 	maxLogBytes  = 100 * 1024
 	lastLogLines = 20
-=======
-
-const maxLogBytes = 100 * 1024
+)
 
 // serviceState represents the state a service's state machine is in.
 type serviceState string
@@ -77,7 +74,6 @@
 	stateKilling     serviceState = "killing"
 	stateStopped     serviceState = "stopped"
 	stateBackoff     serviceState = "backoff"
->>>>>>> 13a5e875
 )
 
 // serviceData holds the state and other data for a service under our control.
@@ -436,23 +432,6 @@
 			return fmt.Errorf("internal error: unexpected action %q", action)
 		}
 
-<<<<<<< HEAD
-		func() {
-			task.State().Lock()
-			defer task.State().Unlock()
-
-			logs, err := getLastLogs(logBuffer)
-			if err != nil {
-				task.Errorf("cannot read service %q logs: %v", req.Name, err)
-			}
-			if logs != "" {
-				// Add lastLogLines last lines of service output to the task's log.
-				task.Logf("most recent service output:\n%s", logs)
-			}
-		}()
-
-		return fmt.Errorf("service exited too quickly with code %d", cmd.ProcessState.ExitCode())
-=======
 	case stateTerminating, stateKilling:
 		logger.Noticef("Service %q stopped", s.config.Name)
 		s.stopped <- nil
@@ -460,12 +439,10 @@
 
 	default:
 		return fmt.Errorf("internal error: exited invalid in state %q", s.state)
->>>>>>> 13a5e875
-	}
-	return nil
-}
-
-<<<<<<< HEAD
+	}
+	return nil
+}
+
 // Used to strip the Pebble log prefix, for example: "2006-01-02T15:04:05.000Z [service] "
 // Timestamp must match format in logger.timestampFormat.
 var timestampServiceRegexp = regexp.MustCompile(`^\d{4}-\d{2}-\d{2}T\d{2}:\d{2}:\d{2}\.\d{3}Z \[[^]]+\] `)
@@ -493,11 +470,6 @@
 	return strings.Join(lines, "\n"), nil
 }
 
-func (m *ServiceManager) doStop(task *state.Task, tomb *tomb.Tomb) error {
-	releasePlan, err := m.acquirePlan()
-	if err != nil {
-		return err
-=======
 func calculateNextBackoff(config *plan.Service, current time.Duration) time.Duration {
 	if current == 0 {
 		// First backoff time
@@ -506,7 +478,6 @@
 	if current >= config.BackoffLimit.Value {
 		// We've already hit the limit.
 		return config.BackoffLimit.Value
->>>>>>> 13a5e875
 	}
 	// Multiply current time by backoff factor. If it has exceeded the limit, clamp it.
 	nextSeconds := current.Seconds() * config.BackoffFactor.Value

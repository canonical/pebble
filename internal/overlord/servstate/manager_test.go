// Copyright (c) 2014-2020 Canonical Ltd
//
// This program is free software: you can redistribute it and/or modify
// it under the terms of the GNU General Public License version 3 as
// published by the Free Software Foundation.
//
// This program is distributed in the hope that it will be useful,
// but WITHOUT ANY WARRANTY; without even the implied warranty of
// MERCHANTABILITY or FITNESS FOR A PARTICULAR PURPOSE.  See the
// GNU General Public License for more details.
//
// You should have received a copy of the GNU General Public License
// along with this program.  If not, see <http://www.gnu.org/licenses/>.

package servstate_test

import (
	"bytes"
	"fmt"
	"io"
	"io/ioutil"
	"os"
	"os/exec"
	"os/user"
	"path/filepath"
	"regexp"
	"strconv"
	"strings"
	"sync"
	"syscall"
	"testing"
	"time"
	"unsafe"

	"golang.org/x/sys/unix"
	. "gopkg.in/check.v1"
	"gopkg.in/yaml.v3"

	"github.com/canonical/pebble/internal/logger"
	"github.com/canonical/pebble/internal/overlord/checkstate"
	"github.com/canonical/pebble/internal/overlord/restart"
	"github.com/canonical/pebble/internal/overlord/servstate"
	"github.com/canonical/pebble/internal/overlord/state"
	"github.com/canonical/pebble/internal/plan"
	"github.com/canonical/pebble/internal/testutil"
)

const (
	shortOkayWait = 50 * time.Millisecond
	shortKillWait = 100 * time.Millisecond
	shortFailWait = 200 * time.Millisecond
)

func TestMain(m *testing.M) {
	// See TestReaper
	if os.Getenv("PEBBLE_TEST_CREATE_ZOMBIE") == "1" {
		err := createZombie()
		if err != nil {
			fmt.Fprintf(os.Stderr, "cannot create zombie: %v\n", err)
			os.Exit(1)
		}
		return
	} else if os.Getenv("PEBBLE_TEST_ZOMBIE_CHILD") == "1" {
		return
	}

	os.Exit(m.Run())
}

func Test(t *testing.T) { TestingT(t) }

type S struct {
	testutil.BaseTest

	dir          string
	log          string
	logBuffer    bytes.Buffer
	logBufferMut sync.Mutex

	st *state.State

	manager    *servstate.ServiceManager
	runner     *state.TaskRunner
	stopDaemon chan struct{}
}

var _ = Suite(&S{})

var planLayer1 = `
services:
    test1:
        override: replace
        command: /bin/sh -c "echo test1 | tee -a %s; sleep 10"
        startup: enabled
        requires:
            - test2
        before:
            - test2

    test2:
        override: replace
        command: /bin/sh -c "echo test2 | tee -a %s; sleep 10"
`

var planLayer2 = `
services:
    test3:
        override: replace
        command: some-bad-command

    test4:
        override: replace
        command: echo -e 'too-fast\nsecond line'

    test5:
        override: replace
        command: /bin/sh -c "sleep 10"
        user: nobody
        group: nogroup
`

var planLayer3 = `
services:
    test2:
        override: merge
        command: /bin/sh -c "echo test2b | tee -a %s; sleep 10"
`

var setLoggerOnce sync.Once

func (s *S) SetUpSuite(c *C) {
	// This can happen in parallel with tests if -test.count=N with N>1 is specified.
	setLoggerOnce.Do(func() {
		logger.SetLogger(logger.New(os.Stderr, "[test] "))
	})
}

func (s *S) SetUpTest(c *C) {
	s.BaseTest.SetUpTest(c)
	s.st = state.New(nil)

	s.dir = c.MkDir()
	os.Mkdir(filepath.Join(s.dir, "layers"), 0755)

	s.log = filepath.Join(s.dir, "log.txt")
	data := fmt.Sprintf(planLayer1, s.log, s.log)
	err := ioutil.WriteFile(filepath.Join(s.dir, "layers", "001-base.yaml"), []byte(data), 0644)
	c.Assert(err, IsNil)
	err = ioutil.WriteFile(filepath.Join(s.dir, "layers", "002-two.yaml"), []byte(planLayer2), 0644)
	c.Assert(err, IsNil)

	s.logBufferMut.Lock()
	s.logBuffer.Reset()
	s.logBufferMut.Unlock()
	logOutput := writerFunc(func(p []byte) (int, error) {
		s.logBufferMut.Lock()
		defer s.logBufferMut.Unlock()
		return s.logBuffer.Write(p)
	})

	s.runner = state.NewTaskRunner(s.st)
	s.stopDaemon = make(chan struct{})
	manager, err := servstate.NewManager(s.st, s.runner, s.dir, logOutput, testRestarter{s.stopDaemon})
	c.Assert(err, IsNil)
	s.AddCleanup(manager.Stop)
	s.manager = manager

	restore := servstate.FakeOkayWait(shortOkayWait)
	s.AddCleanup(restore)
	restore = servstate.FakeKillWait(shortKillWait, shortFailWait)
	s.AddCleanup(restore)
}

func (s *S) TearDownTest(c *C) {
	s.BaseTest.TearDownTest(c)
}

type testRestarter struct {
	ch chan struct{}
}

func (r testRestarter) HandleRestart(t restart.RestartType) {
	close(r.ch)
}

func (s *S) assertLog(c *C, expected string) {
	s.logBufferMut.Lock()
	defer s.logBufferMut.Unlock()
	data, err := ioutil.ReadFile(s.log)
	if os.IsNotExist(err) {
		c.Fatal("Services have not run")
	}
	c.Assert(err, IsNil)
	c.Assert(string(data), Matches, "(?s)"+expected)
	c.Assert(s.logBuffer.String(), Matches, "(?s)"+expected)
}

func (s *S) logBufferString() string {
	s.logBufferMut.Lock()
	defer s.logBufferMut.Unlock()
	str := s.logBuffer.String()
	s.logBuffer.Reset()
	return str
}

func (s *S) TestDefaultServiceNames(c *C) {
	services, err := s.manager.DefaultServiceNames()
	c.Assert(err, IsNil)
	c.Assert(services, DeepEquals, []string{"test1", "test2"})
}

func (s *S) ensure(c *C, n int) {
	for i := 0; i < n; i++ {
		s.runner.Ensure()
		s.runner.Wait()
	}
}

func (s *S) startServices(c *C, services []string, nEnsure int) *state.Change {
	s.st.Lock()
	ts, err := servstate.Start(s.st, services)
	c.Check(err, IsNil)
	chg := s.st.NewChange("test", "Start test")
	chg.AddAll(ts)
	s.st.Unlock()

	// Num to ensure may be more than one due to the cross-task dependencies.
	s.ensure(c, nEnsure)

	return chg
}

func (s *S) stopServices(c *C, services []string, nEnsure int) *state.Change {
	s.st.Lock()
	ts, err := servstate.Stop(s.st, services)
	c.Check(err, IsNil)
	chg := s.st.NewChange("test", "Stop test")
	chg.AddAll(ts)
	s.st.Unlock()

	// Num to ensure may be more than one due to the cross-task dependencies.
	s.ensure(c, nEnsure)

	return chg
}

func (s *S) startTestServices(c *C) {
	chg := s.startServices(c, []string{"test1", "test2"}, 2)
	s.st.Lock()
	c.Check(chg.Status(), Equals, state.DoneStatus, Commentf("Error: %v", chg.Err()))
	s.st.Unlock()

	s.assertLog(c, ".*test1\n.*test2\n")

	cmds := s.manager.RunningCmds()
	c.Check(cmds, HasLen, 2)
}

func (s *S) TestStartStopServices(c *C) {
	s.startTestServices(c)

	if c.Failed() {
		return
	}

	s.stopTestServices(c)
}

func (s *S) TestStartStopServicesIdempotency(c *C) {
	s.startTestServices(c)
	if c.Failed() {
		return
	}

	s.startTestServices(c)
	if c.Failed() {
		return
	}

	s.stopTestServices(c)
	if c.Failed() {
		return
	}

	s.stopTestServicesAlreadyDead(c)
}

func (s *S) stopTestServices(c *C) {
	cmds := s.manager.RunningCmds()
	c.Check(cmds, HasLen, 2)

	chg := s.stopServices(c, []string{"test1", "test2"}, 2)

	// Ensure processes are gone indeed.
	c.Assert(cmds, HasLen, 2)
	for name, cmd := range cmds {
		err := cmd.Process.Signal(syscall.Signal(0))
		if err == nil {
			c.Fatalf("Process for %q did not stop properly", name)
		} else {
			c.Check(err, ErrorMatches, ".*process already finished.*")
		}
	}

	s.st.Lock()
	c.Check(chg.Status(), Equals, state.DoneStatus, Commentf("Error: %v", chg.Err()))
	s.st.Unlock()
}

func (s *S) stopTestServicesAlreadyDead(c *C) {
	cmds := s.manager.RunningCmds()
	c.Check(cmds, HasLen, 0)

	chg := s.stopServices(c, []string{"test1", "test2"}, 2)

	c.Assert(cmds, HasLen, 0)

	s.st.Lock()
	c.Check(chg.Status(), Equals, state.DoneStatus, Commentf("Error: %v", chg.Err()))
	s.st.Unlock()
}

func (s *S) TestReplanServices(c *C) {
	s.startTestServices(c)

	if c.Failed() {
		return
	}

	layer := parseLayer(c, 0, "layer3", planLayer3)
	err := s.manager.CombineLayer(layer)
	c.Assert(err, IsNil)

	stops, starts, err := s.manager.Replan()
	c.Assert(err, IsNil)
	c.Check(stops, DeepEquals, []string{"test2"})
	c.Check(starts, DeepEquals, []string{"test1", "test2"})

	s.stopTestServices(c)
}

func (s *S) TestReplanUpdatesConfig(c *C) {
	s.startTestServices(c)
	defer s.stopTestServices(c)

	// Ensure the ServiceManager's config reflects the plan config.
	config := s.manager.Config("test2")
	c.Assert(config, NotNil)
	c.Assert(config.OnSuccess, Equals, plan.ActionUnset)
	c.Assert(config.Summary, Equals, "")
	command := config.Command

	// Add a layer and override a couple of values.
	layer := parseLayer(c, 0, "layer", `
services:
    test2:
        override: merge
        summary: A summary!
        on-success: ignore
`)
	err := s.manager.AppendLayer(layer)
	c.Assert(err, IsNil)

	// Call Replan and ensure the ServiceManager's config has updated.
	_, _, err = s.manager.Replan()
	c.Assert(err, IsNil)
	config = s.manager.Config("test2")
	c.Assert(config, NotNil)
	c.Check(config.OnSuccess, Equals, plan.ActionIgnore)
	c.Check(config.Summary, Equals, "A summary!")
	c.Check(config.Command, Equals, command)
}

func (s *S) TestStopStartUpdatesConfig(c *C) {
	s.startTestServices(c)
	defer s.stopTestServices(c)

	// Add a layer and override a couple of values.
	layer := parseLayer(c, 0, "layer", `
services:
    test2:
        override: merge
        summary: A summary!
        on-success: ignore
`)
	err := s.manager.AppendLayer(layer)
	c.Assert(err, IsNil)

	// Call Stop and Start and ensure the ServiceManager's config has updated.
	s.stopTestServices(c)
	s.startTestServices(c)
	config := s.manager.Config("test2")
	c.Assert(config, NotNil)
	c.Check(config.OnSuccess, Equals, plan.ActionIgnore)
	c.Check(config.Summary, Equals, "A summary!")
}

func (s *S) TestServiceLogs(c *C) {
	outputs := map[string]string{
		"test1": `2.* \[test1\] test1\n`,
		"test2": `2.* \[test2\] test2\n`,
	}
	s.testServiceLogs(c, outputs)

	// Run test again, but ensure the logs from the previous run are still in the ring buffer.
	outputs["test1"] += outputs["test1"]
	outputs["test2"] += outputs["test2"]
	s.testServiceLogs(c, outputs)
}

func (s *S) testServiceLogs(c *C, outputs map[string]string) {
	s.startTestServices(c)

	if c.Failed() {
		return
	}

	iterators, err := s.manager.ServiceLogs([]string{"test1", "test2"}, -1)
	c.Assert(err, IsNil)
	c.Assert(iterators, HasLen, 2)

	for serviceName, it := range iterators {
		buf := &bytes.Buffer{}
		for it.Next(nil) {
			_, err = io.Copy(buf, it)
			c.Assert(err, IsNil)
		}

		c.Assert(buf.String(), Matches, outputs[serviceName])

		err = it.Close()
		c.Assert(err, IsNil)
	}

	s.stopTestServices(c)
}

func (s *S) TestStartBadCommand(c *C) {
	chg := s.startServices(c, []string{"test3"}, 1)

	s.st.Lock()
	c.Check(chg.Status(), Equals, state.ErrorStatus)
	c.Check(chg.Err(), ErrorMatches, `(?s).*cannot start.*"some-bad-command":.*not found.*`)
	s.st.Unlock()

	svc := s.serviceByName(c, "test3")
	c.Assert(svc.Current, Equals, servstate.StatusInactive)
}

func (s *S) TestUserGroupFails(c *C) {
	// Test with user and group will fail due to permission issues (unless
	// running as root)
	if os.Getuid() == 0 {
		c.Skip("requires non-root user")
	}

	var gotUid uint32
	var gotGid uint32
	restore := servstate.FakeSetCmdCredential(func(cmd *exec.Cmd, credential *syscall.Credential) {
		gotUid = credential.Uid
		gotGid = credential.Gid
		cmd.SysProcAttr.Credential = credential
	})
	defer restore()

	chg := s.startServices(c, []string{"test5"}, 1)

	s.st.Lock()
	c.Check(chg.Status(), Equals, state.ErrorStatus)
	c.Check(chg.Err(), ErrorMatches, `.*\n.*cannot start service: .* operation not permitted.*`)
	s.st.Unlock()

	svc := s.serviceByName(c, "test5")
	c.Assert(svc.Current, Equals, servstate.StatusInactive)

	// Ensure that setCmdCredential was called with the correct UID and GID
	u, err := user.Lookup("nobody")
	c.Check(err, IsNil)
	uid, _ := strconv.Atoi(u.Uid)
	c.Check(gotUid, Equals, uint32(uid))
	g, err := user.LookupGroup("nogroup")
	c.Check(err, IsNil)
	gid, _ := strconv.Atoi(g.Gid)
	c.Check(gotGid, Equals, uint32(gid))
}

func (s *S) serviceByName(c *C, name string) *servstate.ServiceInfo {
	services, err := s.manager.Services([]string{name})
	c.Assert(err, IsNil)
	c.Assert(services, HasLen, 1)
	return services[0]
}

func (s *S) TestStartFastExitCommand(c *C) {
	chg := s.startServices(c, []string{"test4"}, 1)

	s.st.Lock()
	c.Check(chg.Status(), Equals, state.ErrorStatus)
	c.Check(chg.Err(), ErrorMatches, `(?s).*\n- Start service "test4" \(cannot start service: exited quickly with code 0\)`)
	c.Check(chg.Tasks()[0].Log(), HasLen, 2)
	c.Check(chg.Tasks()[0].Log()[0], Matches, `(?s).* INFO Most recent service output:\n    too-fast\n    second line`)
	c.Check(chg.Tasks()[0].Log()[1], Matches, `.* ERROR cannot start service: exited quickly with code 0`)
	s.st.Unlock()

	svc := s.serviceByName(c, "test4")
	c.Assert(svc.Current, Equals, servstate.StatusInactive)
}

func planYAML(c *C, manager *servstate.ServiceManager) string {
	plan, err := manager.Plan()
	c.Assert(err, IsNil)
	yml, err := yaml.Marshal(plan)
	c.Assert(err, IsNil)
	return string(yml)
}

func (s *S) TestPlan(c *C) {
	expected := fmt.Sprintf(`
services:
    test1:
        startup: enabled
        override: replace
        command: /bin/sh -c "echo test1 | tee -a %s; sleep 10"
        before:
            - test2
        requires:
            - test2
    test2:
        override: replace
        command: /bin/sh -c "echo test2 | tee -a %s; sleep 10"
    test3:
        override: replace
        command: some-bad-command
    test4:
        override: replace
        command: echo -e 'too-fast\nsecond line'
    test5:
        override: replace
        command: /bin/sh -c "sleep 10"
        user: nobody
        group: nogroup
`[1:], s.log, s.log)
	c.Assert(planYAML(c, s.manager), Equals, expected)
}

func parseLayer(c *C, order int, label, layerYAML string) *plan.Layer {
	layer, err := plan.ParseLayer(order, label, []byte(layerYAML))
	c.Assert(err, IsNil)
	return layer
}

func (s *S) planLayersHasLen(c *C, manager *servstate.ServiceManager, expectedLen int) {
	plan, err := manager.Plan()
	c.Assert(err, IsNil)
	c.Assert(plan.Layers, HasLen, expectedLen)
}

func (s *S) TestAppendLayer(c *C) {
	dir := c.MkDir()
	os.Mkdir(filepath.Join(dir, "layers"), 0755)
	runner := state.NewTaskRunner(s.st)
	manager, err := servstate.NewManager(s.st, runner, dir, nil, nil)
	c.Assert(err, IsNil)
	defer manager.Stop()

	// Append a layer when there are no layers.
	layer := parseLayer(c, 0, "label1", `
services:
    svc1:
        override: replace
        command: /bin/sh
`)
	err = manager.AppendLayer(layer)
	c.Assert(err, IsNil)
	c.Assert(layer.Order, Equals, 1)
	c.Assert(planYAML(c, manager), Equals, `
services:
    svc1:
        override: replace
        command: /bin/sh
`[1:])
	s.planLayersHasLen(c, manager, 1)

	// Try to append a layer when that label already exists.
	layer = parseLayer(c, 0, "label1", `
services:
    svc1:
        override: foobar
        command: /bin/bar
`)
	err = manager.AppendLayer(layer)
	c.Assert(err.(*servstate.LabelExists).Label, Equals, "label1")
	c.Assert(planYAML(c, manager), Equals, `
services:
    svc1:
        override: replace
        command: /bin/sh
`[1:])
	s.planLayersHasLen(c, manager, 1)

	// Append another layer on top.
	layer = parseLayer(c, 0, "label2", `
services:
    svc1:
        override: replace
        command: /bin/bash
`)
	err = manager.AppendLayer(layer)
	c.Assert(err, IsNil)
	c.Assert(layer.Order, Equals, 2)
	c.Assert(planYAML(c, manager), Equals, `
services:
    svc1:
        override: replace
        command: /bin/bash
`[1:])
	s.planLayersHasLen(c, manager, 2)

	// Append a layer with a different service.
	layer = parseLayer(c, 0, "label3", `
services:
    svc2:
        override: replace
        command: /bin/foo
`)
	err = manager.AppendLayer(layer)
	c.Assert(err, IsNil)
	c.Assert(layer.Order, Equals, 3)
	c.Assert(planYAML(c, manager), Equals, `
services:
    svc1:
        override: replace
        command: /bin/bash
    svc2:
        override: replace
        command: /bin/foo
`[1:])
	s.planLayersHasLen(c, manager, 3)
}

func (s *S) TestCombineLayer(c *C) {
	dir := c.MkDir()
	os.Mkdir(filepath.Join(dir, "layers"), 0755)
	runner := state.NewTaskRunner(s.st)
	manager, err := servstate.NewManager(s.st, runner, dir, nil, nil)
	c.Assert(err, IsNil)
	defer manager.Stop()

	// "Combine" layer with no layers should just append.
	layer := parseLayer(c, 0, "label1", `
services:
    svc1:
        override: replace
        command: /bin/sh
`)
	err = manager.CombineLayer(layer)
	c.Assert(err, IsNil)
	c.Assert(layer.Order, Equals, 1)
	c.Assert(planYAML(c, manager), Equals, `
services:
    svc1:
        override: replace
        command: /bin/sh
`[1:])
	s.planLayersHasLen(c, manager, 1)

	// Combine layer with different label should just append.
	layer = parseLayer(c, 0, "label2", `
services:
    svc2:
        override: replace
        command: /bin/foo
`)
	err = manager.CombineLayer(layer)
	c.Assert(err, IsNil)
	c.Assert(layer.Order, Equals, 2)
	c.Assert(planYAML(c, manager), Equals, `
services:
    svc1:
        override: replace
        command: /bin/sh
    svc2:
        override: replace
        command: /bin/foo
`[1:])
	s.planLayersHasLen(c, manager, 2)

	// Combine layer with first layer.
	layer = parseLayer(c, 0, "label1", `
services:
    svc1:
        override: replace
        command: /bin/bash
`)
	err = manager.CombineLayer(layer)
	c.Assert(err, IsNil)
	c.Assert(layer.Order, Equals, 1)
	c.Assert(planYAML(c, manager), Equals, `
services:
    svc1:
        override: replace
        command: /bin/bash
    svc2:
        override: replace
        command: /bin/foo
`[1:])
	s.planLayersHasLen(c, manager, 2)

	// Combine layer with second layer.
	layer = parseLayer(c, 0, "label2", `
services:
    svc2:
        override: replace
        command: /bin/bar
`)
	err = manager.CombineLayer(layer)
	c.Assert(err, IsNil)
	c.Assert(layer.Order, Equals, 2)
	c.Assert(planYAML(c, manager), Equals, `
services:
    svc1:
        override: replace
        command: /bin/bash
    svc2:
        override: replace
        command: /bin/bar
`[1:])
	s.planLayersHasLen(c, manager, 2)

	// One last append for good measure.
	layer = parseLayer(c, 0, "label3", `
services:
    svc1:
        override: replace
        command: /bin/a
    svc2:
        override: replace
        command: /bin/b
`)
	err = manager.CombineLayer(layer)
	c.Assert(err, IsNil)
	c.Assert(layer.Order, Equals, 3)
	c.Assert(planYAML(c, manager), Equals, `
services:
    svc1:
        override: replace
        command: /bin/a
    svc2:
        override: replace
        command: /bin/b
`[1:])
	s.planLayersHasLen(c, manager, 3)
}

func (s *S) TestServices(c *C) {
	services, err := s.manager.Services(nil)
	c.Assert(err, IsNil)
	c.Assert(services, DeepEquals, []*servstate.ServiceInfo{
		{Name: "test1", Current: servstate.StatusInactive, Startup: servstate.StartupEnabled},
		{Name: "test2", Current: servstate.StatusInactive, Startup: servstate.StartupDisabled},
		{Name: "test3", Current: servstate.StatusInactive, Startup: servstate.StartupDisabled},
		{Name: "test4", Current: servstate.StatusInactive, Startup: servstate.StartupDisabled},
		{Name: "test5", Current: servstate.StatusInactive, Startup: servstate.StartupDisabled},
	})

	services, err = s.manager.Services([]string{"test2", "test3"})
	c.Assert(err, IsNil)
	c.Assert(services, DeepEquals, []*servstate.ServiceInfo{
		{Name: "test2", Current: servstate.StatusInactive, Startup: servstate.StartupDisabled},
		{Name: "test3", Current: servstate.StatusInactive, Startup: servstate.StartupDisabled},
	})

	// Start a service and ensure it's marked active
	s.startServices(c, []string{"test2"}, 1)

	services, err = s.manager.Services(nil)
	c.Assert(err, IsNil)
	c.Assert(services, DeepEquals, []*servstate.ServiceInfo{
		{Name: "test1", Current: servstate.StatusInactive, Startup: servstate.StartupEnabled},
		{Name: "test2", Current: servstate.StatusActive, Startup: servstate.StartupDisabled},
		{Name: "test3", Current: servstate.StatusInactive, Startup: servstate.StartupDisabled},
		{Name: "test4", Current: servstate.StatusInactive, Startup: servstate.StartupDisabled},
		{Name: "test5", Current: servstate.StatusInactive, Startup: servstate.StartupDisabled},
	})
}

var planLayerEnv = `
services:
    envtest:
        override: replace
        command: /bin/sh -c "env | grep PEBBLE_ENV_TEST | sort > %s; sleep 10"
        environment:
            PEBBLE_ENV_TEST_1: foo
            PEBBLE_ENV_TEST_2: bar bazz
`

func (s *S) TestEnvironment(c *C) {
	// Setup new state and add "envtest" layer
	dir := c.MkDir()
	logPath := filepath.Join(dir, "log.txt")
	layerYAML := fmt.Sprintf(planLayerEnv, logPath)
	layer := parseLayer(c, 0, "envlayer", layerYAML)
	err := s.manager.AppendLayer(layer)
	c.Assert(err, IsNil)

	// Set environment variables in the current process to ensure we're
	// passing down the parent's environment too, but the layer's config
	// should override these if also set there.
	err = os.Setenv("PEBBLE_ENV_TEST_PARENT", "from-parent")
	c.Assert(err, IsNil)
	err = os.Setenv("PEBBLE_ENV_TEST_1", "should be overridden")
	c.Assert(err, IsNil)

	// Start "envtest" service
	chg := s.startServices(c, []string{"envtest"}, 1)
	s.st.Lock()
	c.Check(chg.Status(), Equals, state.DoneStatus, Commentf("Error: %v", chg.Err()))
	s.st.Unlock()

	// Ensure it read environment variables correctly
	data, err := ioutil.ReadFile(logPath)
	if os.IsNotExist(err) {
		c.Fatal("'envtest' service did not run")
	}
	c.Assert(err, IsNil)
	c.Assert(string(data), Equals, `
PEBBLE_ENV_TEST_1=foo
PEBBLE_ENV_TEST_2=bar bazz
PEBBLE_ENV_TEST_PARENT=from-parent
`[1:])
}

type writerFunc func([]byte) (int, error)

func (f writerFunc) Write(p []byte) (int, error) {
	return f(p)
}

func (s *S) TestActionRestart(c *C) {
	// Add custom backoff delay so it auto-restarts quickly.
	layer := parseLayer(c, 0, "layer", `
services:
    test2:
        override: merge
        command: /bin/sh -c "echo test2; exec sleep 10"
        backoff-delay: 50ms
        backoff-limit: 150ms
`)
	err := s.manager.AppendLayer(layer)
	c.Assert(err, IsNil)

	// Start service and wait till it starts up the first time.
	chg := s.startServices(c, []string{"test2"}, 1)
	s.waitUntilService(c, "test2", func(svc *servstate.ServiceInfo) bool {
		return svc.Current == servstate.StatusActive
	})
	c.Assert(s.manager.BackoffNum("test2"), Equals, 0)
	s.st.Lock()
	c.Check(chg.Status(), Equals, state.DoneStatus)
	s.st.Unlock()
	time.Sleep(10 * time.Millisecond) // ensure it has enough time to write to the log
	c.Check(s.logBufferString(), Matches, `2.* \[test2\] test2\n`)

	// Send signal to process to terminate it early.
	err = s.manager.SendSignal([]string{"test2"}, "SIGTERM")
	c.Assert(err, IsNil)

	// Wait for it to go into backoff state.
	s.waitUntilService(c, "test2", func(svc *servstate.ServiceInfo) bool {
		return svc.Current == servstate.StatusBackoff && s.manager.BackoffNum("test2") == 1
	})

	// Then wait for it to auto-restart (backoff time plus a bit).
	time.Sleep(75 * time.Millisecond)
	svc := s.serviceByName(c, "test2")
	c.Assert(svc.Current, Equals, servstate.StatusActive)
	c.Check(s.logBufferString(), Matches, `2.* \[test2\] test2\n`)

	// Send signal to terminate it again.
	err = s.manager.SendSignal([]string{"test2"}, "SIGTERM")
	c.Assert(err, IsNil)

	// Wait for it to go into backoff state.
	s.waitUntilService(c, "test2", func(svc *servstate.ServiceInfo) bool {
		return svc.Current == servstate.StatusBackoff && s.manager.BackoffNum("test2") == 2
	})

	// Then wait for it to auto-restart (backoff time plus a bit).
	time.Sleep(125 * time.Millisecond)
	svc = s.serviceByName(c, "test2")
	c.Assert(svc.Current, Equals, servstate.StatusActive)
	c.Check(s.logBufferString(), Matches, `2.* \[test2\] test2\n`)

	// Test that backoff reset time is working (set to backoff-limit)
	time.Sleep(175 * time.Millisecond)
	c.Check(s.manager.BackoffNum("test2"), Equals, 0)

	// Send signal to process to terminate it early.
	err = s.manager.SendSignal([]string{"test2"}, "SIGTERM")
	c.Assert(err, IsNil)

	// Wait for it to go into backoff state (back to backoff 1 again).
	s.waitUntilService(c, "test2", func(svc *servstate.ServiceInfo) bool {
		return svc.Current == servstate.StatusBackoff && s.manager.BackoffNum("test2") == 1
	})

	// Then wait for it to auto-restart (backoff time plus a bit).
	time.Sleep(75 * time.Millisecond)
	svc = s.serviceByName(c, "test2")
	c.Assert(svc.Current, Equals, servstate.StatusActive)
	c.Check(s.logBufferString(), Matches, `2.* \[test2\] test2\n`)
}

func (s *S) TestStopDuringBackoff(c *C) {
	layer := parseLayer(c, 0, "layer", `
services:
    test2:
        override: merge
        command: sleep 0.1
`)
	err := s.manager.AppendLayer(layer)
	c.Assert(err, IsNil)

	// Start service and wait till it starts up the first time.
	chg := s.startServices(c, []string{"test2"}, 1)
	s.waitUntilService(c, "test2", func(svc *servstate.ServiceInfo) bool {
		return svc.Current == servstate.StatusActive
	})
	c.Assert(s.manager.BackoffNum("test2"), Equals, 0)
	s.st.Lock()
	c.Check(chg.Status(), Equals, state.DoneStatus)
	s.st.Unlock()

	// Wait for it to exit and go into backoff state.
	s.waitUntilService(c, "test2", func(svc *servstate.ServiceInfo) bool {
		return svc.Current == servstate.StatusBackoff && s.manager.BackoffNum("test2") == 1
	})

	// Ensure it can be stopped successfully.
	chg = s.stopServices(c, []string{"test2"}, 1)
	s.st.Lock()
	c.Check(chg.Status(), Equals, state.DoneStatus, Commentf("Error: %v", chg.Err()))
	s.st.Unlock()
	s.waitUntilService(c, "test2", func(svc *servstate.ServiceInfo) bool {
		return svc.Current == servstate.StatusInactive
	})
}

func (s *S) TestOnCheckFailureRestartWhileRunning(c *C) {
	// Create check manager and tell it about plan updates
	checkMgr := checkstate.NewManager()
	defer checkMgr.PlanChanged(&plan.Plan{})
	s.manager.NotifyPlanChanged(checkMgr.PlanChanged)

	// Tell service manager about check failures
	checkMgr.NotifyCheckFailed(s.manager.CheckFailed)

	tempDir := c.MkDir()
	tempFile := filepath.Join(tempDir, "out")
	layer := parseLayer(c, 0, "layer", fmt.Sprintf(`
services:
    test2:
        override: replace
        command: /bin/sh -c 'echo x >>%s; sleep 1'
        backoff-delay: 50ms
        on-check-failure:
            chk1: restart

checks:
    chk1:
         override: replace
         period: 75ms  # a bit longer than shortOkayWait
         threshold: 1
         exec:
             command: will-fail
`, tempFile))
	err := s.manager.AppendLayer(layer)
	c.Assert(err, IsNil)

	// Start service and wait till it starts up (output file is written to)
	s.startServices(c, []string{"test2"}, 1)
	for i := 0; ; i++ {
		if i >= 100 {
			c.Fatalf("failed waiting for command to start")
		}
		b, _ := ioutil.ReadFile(tempFile)
		if string(b) == "x\n" {
			break
		}
		time.Sleep(5 * time.Millisecond)
	}

	// Now wait till check happens (it will-fail)
	for i := 0; ; i++ {
		if i >= 100 {
			c.Fatalf("failed waiting for check to fail")
		}
		checks, err := checkMgr.Checks()
		c.Assert(err, IsNil)
		if len(checks) == 1 && checks[0].Status != checkstate.CheckStatusUp {
			c.Assert(checks[0].Failures, Equals, 1)
			c.Assert(checks[0].LastError, Matches, ".* executable file not found .*")
			break
		}
		time.Sleep(5 * time.Millisecond)
	}

	// Check failure should terminate process, backoff, and restart it, so wait for that
	s.waitUntilService(c, "test2", func(svc *servstate.ServiceInfo) bool {
		return svc.Current == servstate.StatusBackoff
	})
	for i := 0; ; i++ {
		if i >= 100 {
			c.Fatalf("failed waiting for command to start")
		}
		b, err := ioutil.ReadFile(tempFile)
		c.Assert(err, IsNil)
		if string(b) == "x\nx\n" {
			break
		}
		time.Sleep(5 * time.Millisecond)
	}

	// Shouldn't be restarted again
	time.Sleep(100 * time.Millisecond)
	b, err := ioutil.ReadFile(tempFile)
	c.Assert(err, IsNil)
	c.Assert(string(b), Equals, "x\nx\n")
	checks, err := checkMgr.Checks()
	c.Assert(err, IsNil)
	c.Assert(len(checks), Equals, 1)
	c.Assert(checks[0].Status, Equals, checkstate.CheckStatusDown)
	c.Assert(checks[0].LastError, Matches, ".* executable file not found .*")
	svc := s.serviceByName(c, "test2")
	c.Assert(svc.Current, Equals, servstate.StatusActive)
	c.Assert(s.manager.BackoffNum("test2"), Equals, 1)
}

func (s *S) TestOnCheckFailureRestartDuringBackoff(c *C) {
	// Create check manager and tell it about plan updates
	checkMgr := checkstate.NewManager()
	defer checkMgr.PlanChanged(&plan.Plan{})
	s.manager.NotifyPlanChanged(checkMgr.PlanChanged)

	// Tell service manager about check failures
	checkMgr.NotifyCheckFailed(s.manager.CheckFailed)

	tempDir := c.MkDir()
	tempFile := filepath.Join(tempDir, "out")
	layer := parseLayer(c, 0, "layer", fmt.Sprintf(`
services:
    test2:
        override: replace
        command: /bin/sh -c 'echo x >>%s; sleep 0.075'
        backoff-delay: 50ms
        backoff-factor: 100  # ensure it only backoff-restarts once
        on-check-failure:
            chk1: restart

checks:
    chk1:
         override: replace
         period: 100ms
         threshold: 1
         exec:
             command: will-fail
`, tempFile))
	err := s.manager.AppendLayer(layer)
	c.Assert(err, IsNil)

	// Start service and wait till it starts up (output file is written to)
	s.startServices(c, []string{"test2"}, 1)
	for i := 0; ; i++ {
		if i >= 100 {
			c.Fatalf("failed waiting for command to start")
		}
		b, _ := ioutil.ReadFile(tempFile)
		if string(b) == "x\n" {
			break
		}
		time.Sleep(5 * time.Millisecond)
	}

	// Ensure it exits and goes into backoff state
	s.waitUntilService(c, "test2", func(svc *servstate.ServiceInfo) bool {
		return svc.Current == servstate.StatusBackoff
	})

	// Check failure should wait for current backoff (after which it will be restarted)
	for i := 0; ; i++ {
		if i >= 100 {
			c.Fatalf("failed waiting for command to start")
		}
		b, err := ioutil.ReadFile(tempFile)
		c.Assert(err, IsNil)
		if string(b) == "x\nx\n" {
			break
		}
		time.Sleep(5 * time.Millisecond)
	}
	svc := s.serviceByName(c, "test2")
	c.Assert(svc.Current, Equals, servstate.StatusActive)
	c.Assert(s.manager.BackoffNum("test2"), Equals, 1)

	// Shouldn't be restarted again
	time.Sleep(125 * time.Millisecond)
	b, err := ioutil.ReadFile(tempFile)
	c.Assert(err, IsNil)
	c.Assert(string(b), Equals, "x\nx\n")
	checks, err := checkMgr.Checks()
	c.Assert(err, IsNil)
	c.Assert(len(checks), Equals, 1)
	c.Assert(checks[0].Status, Equals, checkstate.CheckStatusDown)
	c.Assert(checks[0].LastError, Matches, ".* executable file not found .*")
}

func (s *S) TestOnCheckFailureIgnore(c *C) {
	// Create check manager and tell it about plan updates
	checkMgr := checkstate.NewManager()
	defer checkMgr.PlanChanged(&plan.Plan{})
	s.manager.NotifyPlanChanged(checkMgr.PlanChanged)

	// Tell service manager about check failures
	checkMgr.NotifyCheckFailed(s.manager.CheckFailed)

	tempDir := c.MkDir()
	tempFile := filepath.Join(tempDir, "out")
	layer := parseLayer(c, 0, "layer", fmt.Sprintf(`
services:
    test2:
        override: replace
        command: /bin/sh -c 'echo x >>%s; sleep 1'
        on-check-failure:
            chk1: ignore

checks:
    chk1:
         override: replace
         period: 75ms  # a bit longer than shortOkayWait
         threshold: 1
         exec:
             command: will-fail
`, tempFile))
	err := s.manager.AppendLayer(layer)
	c.Assert(err, IsNil)

	// Start service and wait till it starts up (output file is written to)
	s.startServices(c, []string{"test2"}, 1)
	for i := 0; ; i++ {
		if i >= 100 {
			c.Fatalf("failed waiting for command to start")
		}
		b, _ := ioutil.ReadFile(tempFile)
		if string(b) == "x\n" {
			break
		}
		time.Sleep(5 * time.Millisecond)
	}

	// Now wait till check happens (it will-fail)
	for i := 0; ; i++ {
		if i >= 100 {
			c.Fatalf("failed waiting for check to fail")
		}
		checks, err := checkMgr.Checks()
		c.Assert(err, IsNil)
		if len(checks) == 1 && checks[0].Status != checkstate.CheckStatusUp {
			c.Assert(checks[0].Failures, Equals, 1)
			c.Assert(checks[0].LastError, Matches, ".* executable file not found .*")
			break
		}
		time.Sleep(5 * time.Millisecond)
	}

	// Service shouldn't have been restarted
	time.Sleep(100 * time.Millisecond)
	b, err := ioutil.ReadFile(tempFile)
	c.Assert(err, IsNil)
	c.Assert(string(b), Equals, "x\n")
	checks, err := checkMgr.Checks()
	c.Assert(err, IsNil)
	c.Assert(len(checks), Equals, 1)
	c.Assert(checks[0].Status, Equals, checkstate.CheckStatusDown)
	c.Assert(checks[0].LastError, Matches, ".* executable file not found .*")
	svc := s.serviceByName(c, "test2")
	c.Assert(svc.Current, Equals, servstate.StatusActive)
}

func (s *S) TestOnCheckFailureShutdown(c *C) {
	// Create check manager and tell it about plan updates
	checkMgr := checkstate.NewManager()
	defer checkMgr.PlanChanged(&plan.Plan{})
	s.manager.NotifyPlanChanged(checkMgr.PlanChanged)

	// Tell service manager about check failures
	checkMgr.NotifyCheckFailed(s.manager.CheckFailed)

	tempDir := c.MkDir()
	tempFile := filepath.Join(tempDir, "out")
	layer := parseLayer(c, 0, "layer", fmt.Sprintf(`
services:
    test2:
        override: replace
        command: /bin/sh -c 'echo x >>%s; sleep 1'
        on-check-failure:
            chk1: shutdown

checks:
    chk1:
         override: replace
         period: 75ms  # a bit longer than shortOkayWait
         threshold: 1
         exec:
             command: will-fail
`, tempFile))
	err := s.manager.AppendLayer(layer)
	c.Assert(err, IsNil)

	// Start service and wait till it starts up (output file is written to)
	s.startServices(c, []string{"test2"}, 1)
	for i := 0; ; i++ {
		if i >= 100 {
			c.Fatalf("failed waiting for command to start")
		}
		b, _ := ioutil.ReadFile(tempFile)
		if string(b) == "x\n" {
			break
		}
		time.Sleep(5 * time.Millisecond)
	}

	// Now wait till check happens (it will-fail)
	for i := 0; ; i++ {
		if i >= 100 {
			c.Fatalf("failed waiting for check to fail")
		}
		checks, err := checkMgr.Checks()
		c.Assert(err, IsNil)
		if len(checks) == 1 && checks[0].Status != checkstate.CheckStatusUp {
			c.Assert(checks[0].Failures, Equals, 1)
			c.Assert(checks[0].LastError, Matches, ".* executable file not found .*")
			break
		}
		time.Sleep(5 * time.Millisecond)
	}

	// It should have closed the stopDaemon channel.
	select {
	case <-s.stopDaemon:
	case <-time.After(time.Second):
		c.Fatalf("timed out waiting for stop-daemon channel")
	}
}

func (s *S) waitUntilService(c *C, service string, f func(svc *servstate.ServiceInfo) bool) {
	for i := 0; i < 310; i++ {
		svc := s.serviceByName(c, service)
		if f(svc) {
			return
		}
		time.Sleep(10 * time.Millisecond)
	}
	c.Fatalf("timed out waiting for service")
}

func (s *S) TestActionShutdown(c *C) {
	layer := parseLayer(c, 0, "layer", `
services:
    test2:
        override: replace
        command: sleep 0.15
        on-success: shutdown
`)
	err := s.manager.AppendLayer(layer)
	c.Assert(err, IsNil)

	// Start service and wait till it starts up the first time.
	s.startServices(c, []string{"test2"}, 1)
	s.waitUntilService(c, "test2", func(svc *servstate.ServiceInfo) bool {
		return svc.Current == servstate.StatusActive
	})

	// Wait till it terminates.
	s.waitUntilService(c, "test2", func(svc *servstate.ServiceInfo) bool {
		return svc.Current == servstate.StatusError
	})

	// It should have closed the stopDaemon channel.
	select {
	case <-s.stopDaemon:
	case <-time.After(time.Second):
		c.Fatalf("timed out waiting for stop-daemon channel")
	}
}

func (s *S) TestActionIgnore(c *C) {
	layer := parseLayer(c, 0, "layer", `
services:
    test2:
        override: replace
        command: sleep 0.15
        on-success: ignore
`)
	err := s.manager.AppendLayer(layer)
	c.Assert(err, IsNil)

	// Start service and wait till it starts up the first time.
	s.startServices(c, []string{"test2"}, 1)
	s.waitUntilService(c, "test2", func(svc *servstate.ServiceInfo) bool {
		return svc.Current == servstate.StatusActive
	})

	// Wait till it terminates.
	s.waitUntilService(c, "test2", func(svc *servstate.ServiceInfo) bool {
		return svc.Current == servstate.StatusError
	})
}

func (s *S) TestGetAction(c *C) {
	tests := []struct {
		onSuccess plan.ServiceAction
		onFailure plan.ServiceAction
		success   bool
		action    string
		onType    string
	}{
		{onSuccess: "", onFailure: "", success: false, action: "restart", onType: "on-failure"},
		{onSuccess: "", onFailure: "", success: true, action: "restart", onType: "on-success"},
		{onSuccess: "", onFailure: "restart", success: false, action: "restart", onType: "on-failure"},
		{onSuccess: "", onFailure: "restart", success: true, action: "restart", onType: "on-success"},
		{onSuccess: "", onFailure: "shutdown", success: false, action: "shutdown", onType: "on-failure"},
		{onSuccess: "", onFailure: "shutdown", success: true, action: "restart", onType: "on-success"},
		{onSuccess: "", onFailure: "ignore", success: false, action: "ignore", onType: "on-failure"},
		{onSuccess: "", onFailure: "ignore", success: true, action: "restart", onType: "on-success"},
		{onSuccess: "restart", onFailure: "", success: false, action: "restart", onType: "on-failure"},
		{onSuccess: "restart", onFailure: "", success: true, action: "restart", onType: "on-success"},
		{onSuccess: "restart", onFailure: "restart", success: false, action: "restart", onType: "on-failure"},
		{onSuccess: "restart", onFailure: "restart", success: true, action: "restart", onType: "on-success"},
		{onSuccess: "restart", onFailure: "shutdown", success: false, action: "shutdown", onType: "on-failure"},
		{onSuccess: "restart", onFailure: "shutdown", success: true, action: "restart", onType: "on-success"},
		{onSuccess: "restart", onFailure: "ignore", success: false, action: "ignore", onType: "on-failure"},
		{onSuccess: "restart", onFailure: "ignore", success: true, action: "restart", onType: "on-success"},
		{onSuccess: "shutdown", onFailure: "", success: false, action: "restart", onType: "on-failure"},
		{onSuccess: "shutdown", onFailure: "", success: true, action: "shutdown", onType: "on-success"},
		{onSuccess: "shutdown", onFailure: "restart", success: false, action: "restart", onType: "on-failure"},
		{onSuccess: "shutdown", onFailure: "restart", success: true, action: "shutdown", onType: "on-success"},
		{onSuccess: "shutdown", onFailure: "shutdown", success: false, action: "shutdown", onType: "on-failure"},
		{onSuccess: "shutdown", onFailure: "shutdown", success: true, action: "shutdown", onType: "on-success"},
		{onSuccess: "shutdown", onFailure: "ignore", success: false, action: "ignore", onType: "on-failure"},
		{onSuccess: "shutdown", onFailure: "ignore", success: true, action: "shutdown", onType: "on-success"},
		{onSuccess: "ignore", onFailure: "", success: false, action: "restart", onType: "on-failure"},
		{onSuccess: "ignore", onFailure: "", success: true, action: "ignore", onType: "on-success"},
		{onSuccess: "ignore", onFailure: "restart", success: false, action: "restart", onType: "on-failure"},
		{onSuccess: "ignore", onFailure: "restart", success: true, action: "ignore", onType: "on-success"},
		{onSuccess: "ignore", onFailure: "shutdown", success: false, action: "shutdown", onType: "on-failure"},
		{onSuccess: "ignore", onFailure: "shutdown", success: true, action: "ignore", onType: "on-success"},
		{onSuccess: "ignore", onFailure: "ignore", success: false, action: "ignore", onType: "on-failure"},
		{onSuccess: "ignore", onFailure: "ignore", success: true, action: "ignore", onType: "on-success"},
	}
	for _, test := range tests {
		config := &plan.Service{
			OnFailure: test.onFailure,
			OnSuccess: test.onSuccess,
		}
		action, onType := servstate.GetAction(config, test.success)
		c.Check(string(action), Equals, test.action, Commentf("onSuccess=%q, onFailure=%q, success=%v",
			test.onSuccess, test.onFailure, test.success))
		c.Check(onType, Equals, test.onType, Commentf("onSuccess=%q, onFailure=%q, success=%v",
			test.onSuccess, test.onFailure, test.success))
	}
}

func (s *S) TestGetJitter(c *C) {
	// It's tricky to test a function that generates randomness, but ensure all
	// the values are in range, and that the number of values distributed across
	// each of 3 buckets is reasonable.
	var buckets [3]int
	for i := 0; i < 3000; i++ {
		jitter := s.manager.GetJitter(3 * time.Second)
		c.Assert(jitter >= 0 && jitter < 300*time.Millisecond, Equals, true)
		switch {
		case jitter >= 0 && jitter < 100*time.Millisecond:
			buckets[0]++
		case jitter >= 100*time.Millisecond && jitter < 200*time.Millisecond:
			buckets[1]++
		case jitter >= 200*time.Millisecond && jitter < 300*time.Millisecond:
			buckets[2]++
		default:
			c.Errorf("jitter %s outside range [0, 300ms)", jitter)
		}
	}
	for i := 0; i < 3; i++ {
		if buckets[i] < 800 || buckets[i] > 1200 { // exceedingly unlikely to be outside this range
			c.Errorf("bucket[%d] has too few or too many values in it (%d)", i, buckets[i])
		}
	}
}

func (s *S) TestCalculateNextBackoff(c *C) {
	tests := []struct {
		delay   time.Duration
		factor  float64
		limit   time.Duration
		current time.Duration
		next    time.Duration
	}{
		{delay: 500 * time.Millisecond, factor: 2, limit: 30 * time.Second, current: 0, next: 500 * time.Millisecond},
		{delay: 500 * time.Millisecond, factor: 2, limit: 30 * time.Second, current: 500 * time.Millisecond, next: time.Second},
		{delay: 500 * time.Millisecond, factor: 2, limit: 30 * time.Second, current: time.Second, next: 2 * time.Second},
		{delay: 500 * time.Millisecond, factor: 2, limit: 30 * time.Second, current: 16 * time.Second, next: 30 * time.Second},
		{delay: 500 * time.Millisecond, factor: 2, limit: 30 * time.Second, current: 30 * time.Second, next: 30 * time.Second},
		{delay: 500 * time.Millisecond, factor: 2, limit: 30 * time.Second, current: 1000 * time.Second, next: 30 * time.Second},

		{delay: time.Second, factor: 1.5, limit: 60 * time.Second, current: 0, next: time.Second},
		{delay: time.Second, factor: 1.5, limit: 60 * time.Second, current: time.Second, next: 1500 * time.Millisecond},
		{delay: time.Second, factor: 1.5, limit: 60 * time.Second, current: 1500 * time.Millisecond, next: 2250 * time.Millisecond},
		{delay: time.Second, factor: 1.5, limit: 60 * time.Second, current: 50 * time.Second, next: 60 * time.Second},
		{delay: time.Second, factor: 1.5, limit: 60 * time.Second, current: 60 * time.Second, next: 60 * time.Second},
		{delay: time.Second, factor: 1.5, limit: 60 * time.Second, current: 70 * time.Second, next: 60 * time.Second},
	}
	for _, test := range tests {
		config := &plan.Service{
			BackoffDelay:  plan.OptionalDuration{Value: test.delay},
			BackoffFactor: plan.OptionalFloat{Value: test.factor},
			BackoffLimit:  plan.OptionalDuration{Value: test.limit},
		}
		next := servstate.CalculateNextBackoff(config, test.current)
		c.Check(next, Equals, test.next, Commentf("delay=%s, factor=%g, limit=%s, current=%s",
			test.delay, test.factor, test.limit, test.current))
	}
}

<<<<<<< HEAD
func (s *S) TestShutdown(c *C) {
=======
func (s *S) TestReapZombies(c *C) {
	// Ensure we've been set as a child subreaper
	isSubreaper, err := getChildSubreaper()
	c.Assert(err, IsNil)
	c.Assert(isSubreaper, Equals, true)

	// Start a service which runs this test executable with an environment
	// variable set so the "service" knows to create a zombie child.
	testExecutable, err := os.Executable()
	c.Assert(err, IsNil)
	layer := parseLayer(c, 0, "layer", fmt.Sprintf(`
services:
    test2:
        override: replace
        command: %s
        environment:
            PEBBLE_TEST_CREATE_ZOMBIE: 1
        on-success: ignore
`, testExecutable))
	err = s.manager.AppendLayer(layer)
	c.Assert(err, IsNil)

>>>>>>> a2161d46
	s.startServices(c, []string{"test2"}, 1)
	s.waitUntilService(c, "test2", func(svc *servstate.ServiceInfo) bool {
		return svc.Current == servstate.StatusActive
	})

<<<<<<< HEAD
	// We need a goroutine to call ensure because Shutdown is synchronous.
	ensureDone := make(chan struct{})
	go func() {
		// "shutdown" change should appear almost immediately, but wait gracefully.
		for i := 0; ; i++ {
			if i >= 100 {
				c.Fatalf("timed out waiting for shutdown change")
			}
			change := s.shutdownChange()
			if change != nil {
				break
			}
			time.Sleep(5 * time.Millisecond)
		}
		s.ensure(c, 1)
		close(ensureDone)
	}()

	// Perform the shutdown.
	err := s.manager.Shutdown()
	c.Assert(err, IsNil)

	// Cleanly wait for ensure goroutine to finish.
	select {
	case <-ensureDone:
	case <-time.After(time.Second):
		c.Fatalf("timed out waiting for ensure goroutine to finish")
	}

	// Ensure that the service has been stopped.
	svc := s.serviceByName(c, "test2")
	c.Assert(svc.Current, Equals, servstate.StatusInactive)

	// Ensure that it's created the expected "shutdown" change (with stop tasks).
	change := s.shutdownChange()
	c.Assert(change, NotNil)
	s.st.Lock()
	defer s.st.Unlock()
	c.Check(change.Summary(), Equals, "Shut down service manager")
	c.Check(change.Status(), Equals, state.DoneStatus)
	tasks := change.Tasks()
	c.Assert(tasks, HasLen, 1)
	c.Check(tasks[0].Kind(), Equals, "stop")
}

func (s *S) shutdownChange() *state.Change {
	s.st.Lock()
	defer s.st.Unlock()

	changes := s.st.Changes()
	for _, change := range changes {
		if change.Kind() == "shutdown" {
			return change
		}
	}
	return nil
}

func (s *S) TestShutdownNoServicesToStop(c *C) {
	err := s.manager.Shutdown()
	c.Assert(err, IsNil)

	// No services to stop, shouldn't create shutdown change.
	for i := 0; i < 10; i++ {
		change := s.shutdownChange()
		if change != nil {
			c.Fatalf("unexpected shutdown change")
		}
		time.Sleep(5 * time.Millisecond)
	}
=======
	// Get the PID of the zombie child (the createZombie process printed it out)
	childPidRe := regexp.MustCompile(`.* childPid (\d+)`)
	matches := childPidRe.FindStringSubmatch(s.logBufferString())
	c.Assert(len(matches), Equals, 2)
	childPid, err := strconv.Atoi(matches[1])
	c.Assert(err, IsNil)

	// Wait till it becomes a zombie (by reading /proc/<pid>/stat)
	var zombied bool
	for i := 0; i < 10; i++ {
		stat, err := ioutil.ReadFile(fmt.Sprintf("/proc/%d/stat", childPid))
		c.Assert(err, IsNil)
		statFields := strings.Fields(string(stat))
		c.Assert(len(statFields) >= 3, Equals, true)
		state := statFields[2]
		if state == "Z" { // Z for Zombie!
			zombied = true
			break
		}
		time.Sleep(10 * time.Millisecond)
	}
	if !zombied {
		c.Fatalf("timed out waiting for zombie to be created")
	}

	// Wait till the main process terminates
	s.waitUntilService(c, "test2", func(svc *servstate.ServiceInfo) bool {
		return svc.Current == servstate.StatusError
	})

	// Wait till the zombie has been reaped (no longer in the process table)
	var reaped bool
	for i := 0; i < 10; i++ {
		_, err := os.Stat(fmt.Sprintf("/proc/%d/stat", childPid))
		if os.IsNotExist(err) {
			reaped = true
			break
		}
		time.Sleep(10 * time.Millisecond)
	}
	if !reaped {
		c.Fatalf("timed out waiting for zombie to be reaped")
	}
}

func getChildSubreaper() (bool, error) {
	var i uintptr
	err := unix.Prctl(unix.PR_GET_CHILD_SUBREAPER, uintptr(unsafe.Pointer(&i)), 0, 0, 0)
	if err != nil {
		return false, err
	}
	return i != 0, nil
}

func createZombie() error {
	testExecutable, err := os.Executable()
	if err != nil {
		return err
	}
	procAttr := syscall.ProcAttr{
		Env: []string{"PEBBLE_TEST_ZOMBIE_CHILD=1"},
	}
	childPid, err := syscall.ForkExec(testExecutable, []string{"zombie-child"}, &procAttr)
	if err != nil {
		return err
	}
	fmt.Printf("childPid %d\n", childPid)
	time.Sleep(shortOkayWait + 25*time.Millisecond)
	return nil
>>>>>>> a2161d46
}<|MERGE_RESOLUTION|>--- conflicted
+++ resolved
@@ -1430,9 +1430,6 @@
 	}
 }
 
-<<<<<<< HEAD
-func (s *S) TestShutdown(c *C) {
-=======
 func (s *S) TestReapZombies(c *C) {
 	// Ensure we've been set as a child subreaper
 	isSubreaper, err := getChildSubreaper()
@@ -1455,13 +1452,88 @@
 	err = s.manager.AppendLayer(layer)
 	c.Assert(err, IsNil)
 
->>>>>>> a2161d46
 	s.startServices(c, []string{"test2"}, 1)
 	s.waitUntilService(c, "test2", func(svc *servstate.ServiceInfo) bool {
 		return svc.Current == servstate.StatusActive
 	})
 
-<<<<<<< HEAD
+	// Get the PID of the zombie child (the createZombie process printed it out)
+	childPidRe := regexp.MustCompile(`.* childPid (\d+)`)
+	matches := childPidRe.FindStringSubmatch(s.logBufferString())
+	c.Assert(len(matches), Equals, 2)
+	childPid, err := strconv.Atoi(matches[1])
+	c.Assert(err, IsNil)
+
+	// Wait till it becomes a zombie (by reading /proc/<pid>/stat)
+	var zombied bool
+	for i := 0; i < 10; i++ {
+		stat, err := ioutil.ReadFile(fmt.Sprintf("/proc/%d/stat", childPid))
+		c.Assert(err, IsNil)
+		statFields := strings.Fields(string(stat))
+		c.Assert(len(statFields) >= 3, Equals, true)
+		state := statFields[2]
+		if state == "Z" { // Z for Zombie!
+			zombied = true
+			break
+		}
+		time.Sleep(10 * time.Millisecond)
+	}
+	if !zombied {
+		c.Fatalf("timed out waiting for zombie to be created")
+	}
+
+	// Wait till the main process terminates
+	s.waitUntilService(c, "test2", func(svc *servstate.ServiceInfo) bool {
+		return svc.Current == servstate.StatusError
+	})
+
+	// Wait till the zombie has been reaped (no longer in the process table)
+	var reaped bool
+	for i := 0; i < 10; i++ {
+		_, err := os.Stat(fmt.Sprintf("/proc/%d/stat", childPid))
+		if os.IsNotExist(err) {
+			reaped = true
+			break
+		}
+		time.Sleep(10 * time.Millisecond)
+	}
+	if !reaped {
+		c.Fatalf("timed out waiting for zombie to be reaped")
+	}
+}
+
+func getChildSubreaper() (bool, error) {
+	var i uintptr
+	err := unix.Prctl(unix.PR_GET_CHILD_SUBREAPER, uintptr(unsafe.Pointer(&i)), 0, 0, 0)
+	if err != nil {
+		return false, err
+	}
+	return i != 0, nil
+}
+
+func createZombie() error {
+	testExecutable, err := os.Executable()
+	if err != nil {
+		return err
+	}
+	procAttr := syscall.ProcAttr{
+		Env: []string{"PEBBLE_TEST_ZOMBIE_CHILD=1"},
+	}
+	childPid, err := syscall.ForkExec(testExecutable, []string{"zombie-child"}, &procAttr)
+	if err != nil {
+		return err
+	}
+	fmt.Printf("childPid %d\n", childPid)
+	time.Sleep(shortOkayWait + 25*time.Millisecond)
+	return nil
+}
+
+func (s *S) TestShutdown(c *C) {
+	s.startServices(c, []string{"test2"}, 1)
+	s.waitUntilService(c, "test2", func(svc *servstate.ServiceInfo) bool {
+		return svc.Current == servstate.StatusActive
+	})
+
 	// We need a goroutine to call ensure because Shutdown is synchronous.
 	ensureDone := make(chan struct{})
 	go func() {
@@ -1532,75 +1604,4 @@
 		}
 		time.Sleep(5 * time.Millisecond)
 	}
-=======
-	// Get the PID of the zombie child (the createZombie process printed it out)
-	childPidRe := regexp.MustCompile(`.* childPid (\d+)`)
-	matches := childPidRe.FindStringSubmatch(s.logBufferString())
-	c.Assert(len(matches), Equals, 2)
-	childPid, err := strconv.Atoi(matches[1])
-	c.Assert(err, IsNil)
-
-	// Wait till it becomes a zombie (by reading /proc/<pid>/stat)
-	var zombied bool
-	for i := 0; i < 10; i++ {
-		stat, err := ioutil.ReadFile(fmt.Sprintf("/proc/%d/stat", childPid))
-		c.Assert(err, IsNil)
-		statFields := strings.Fields(string(stat))
-		c.Assert(len(statFields) >= 3, Equals, true)
-		state := statFields[2]
-		if state == "Z" { // Z for Zombie!
-			zombied = true
-			break
-		}
-		time.Sleep(10 * time.Millisecond)
-	}
-	if !zombied {
-		c.Fatalf("timed out waiting for zombie to be created")
-	}
-
-	// Wait till the main process terminates
-	s.waitUntilService(c, "test2", func(svc *servstate.ServiceInfo) bool {
-		return svc.Current == servstate.StatusError
-	})
-
-	// Wait till the zombie has been reaped (no longer in the process table)
-	var reaped bool
-	for i := 0; i < 10; i++ {
-		_, err := os.Stat(fmt.Sprintf("/proc/%d/stat", childPid))
-		if os.IsNotExist(err) {
-			reaped = true
-			break
-		}
-		time.Sleep(10 * time.Millisecond)
-	}
-	if !reaped {
-		c.Fatalf("timed out waiting for zombie to be reaped")
-	}
-}
-
-func getChildSubreaper() (bool, error) {
-	var i uintptr
-	err := unix.Prctl(unix.PR_GET_CHILD_SUBREAPER, uintptr(unsafe.Pointer(&i)), 0, 0, 0)
-	if err != nil {
-		return false, err
-	}
-	return i != 0, nil
-}
-
-func createZombie() error {
-	testExecutable, err := os.Executable()
-	if err != nil {
-		return err
-	}
-	procAttr := syscall.ProcAttr{
-		Env: []string{"PEBBLE_TEST_ZOMBIE_CHILD=1"},
-	}
-	childPid, err := syscall.ForkExec(testExecutable, []string{"zombie-child"}, &procAttr)
-	if err != nil {
-		return err
-	}
-	fmt.Printf("childPid %d\n", childPid)
-	time.Sleep(shortOkayWait + 25*time.Millisecond)
-	return nil
->>>>>>> a2161d46
 }
// Copyright (c) 2014-2020 Canonical Ltd
//
// This program is free software: you can redistribute it and/or modify
// it under the terms of the GNU General Public License version 3 as
// published by the Free Software Foundation.
//
// This program is distributed in the hope that it will be useful,
// but WITHOUT ANY WARRANTY; without even the implied warranty of
// MERCHANTABILITY or FITNESS FOR A PARTICULAR PURPOSE.  See the
// GNU General Public License for more details.
//
// You should have received a copy of the GNU General Public License
// along with this program.  If not, see <http://www.gnu.org/licenses/>.

package servstate_test

import (
	"bytes"
	"fmt"
	"io"
	"io/ioutil"
	"os"
	"os/exec"
	"os/user"
	"path/filepath"
	"strconv"
	"sync"
	"syscall"
	"testing"
	"time"

	. "gopkg.in/check.v1"
	"gopkg.in/yaml.v3"

	"github.com/canonical/pebble/internal/logger"
	"github.com/canonical/pebble/internal/overlord/checkstate"
	"github.com/canonical/pebble/internal/overlord/restart"
	"github.com/canonical/pebble/internal/overlord/servstate"
	"github.com/canonical/pebble/internal/overlord/state"
	"github.com/canonical/pebble/internal/plan"
	"github.com/canonical/pebble/internal/testutil"
)

const (
	shortOkayWait = 50 * time.Millisecond
	shortKillWait = 100 * time.Millisecond
	shortFailWait = 200 * time.Millisecond
)

func Test(t *testing.T) { TestingT(t) }

type S struct {
	testutil.BaseTest

	dir          string
	log          string
	logBuffer    bytes.Buffer
	logBufferMut sync.Mutex

	st *state.State

	manager    *servstate.ServiceManager
	runner     *state.TaskRunner
	stopDaemon chan struct{}
}

var _ = Suite(&S{})

var planLayer1 = `
services:
    test1:
        override: replace
        command: /bin/sh -c "echo test1 | tee -a %s; sleep 300"
        startup: enabled
        requires:
            - test2
        before:
            - test2

    test2:
        override: replace
        command: /bin/sh -c "echo test2 | tee -a %s; sleep 300"
`

var planLayer2 = `
services:
    test3:
        override: replace
        command: some-bad-command

    test4:
        override: replace
        command: echo too-fast

    test5:
        override: replace
        command: /bin/sh -c "sleep 300"
        user: nobody
        group: nogroup
`

var planLayer3 = `
services:
    test2:
        override: merge
        command: /bin/sh -c "echo test2b | tee -a %s; sleep 300"
`

var setLoggerOnce sync.Once

func (s *S) SetUpSuite(c *C) {
	// This can happen in parallel with tests if -test.count=N with N>1 is specified.
	setLoggerOnce.Do(func() {
		logger.SetLogger(logger.New(os.Stderr, "[test] "))
	})
}

func (s *S) SetUpTest(c *C) {
	s.BaseTest.SetUpTest(c)
	s.st = state.New(nil)

	s.dir = c.MkDir()
	os.Mkdir(filepath.Join(s.dir, "layers"), 0755)

	s.log = filepath.Join(s.dir, "log.txt")
	data := fmt.Sprintf(planLayer1, s.log, s.log)
	err := ioutil.WriteFile(filepath.Join(s.dir, "layers", "001-base.yaml"), []byte(data), 0644)
	c.Assert(err, IsNil)
	err = ioutil.WriteFile(filepath.Join(s.dir, "layers", "002-two.yaml"), []byte(planLayer2), 0644)
	c.Assert(err, IsNil)

	s.logBufferMut.Lock()
	s.logBuffer.Reset()
	s.logBufferMut.Unlock()
	logOutput := writerFunc(func(p []byte) (int, error) {
		s.logBufferMut.Lock()
		defer s.logBufferMut.Unlock()
		return s.logBuffer.Write(p)
	})

	s.runner = state.NewTaskRunner(s.st)
	s.stopDaemon = make(chan struct{})
	manager, err := servstate.NewManager(s.st, s.runner, s.dir, logOutput, testRestarter{s.stopDaemon})
	c.Assert(err, IsNil)
	s.manager = manager

	restore := servstate.FakeOkayWait(shortOkayWait)
	s.AddCleanup(restore)
	restore = servstate.FakeKillWait(shortKillWait, shortFailWait)
	s.AddCleanup(restore)
}

func (s *S) TearDownTest(c *C) {
}

type testRestarter struct {
	ch chan struct{}
}

func (r testRestarter) HandleRestart(t restart.RestartType) {
	close(r.ch)
}

func (s *S) assertLog(c *C, expected string) {
	s.logBufferMut.Lock()
	defer s.logBufferMut.Unlock()
	data, err := ioutil.ReadFile(s.log)
	if os.IsNotExist(err) {
		c.Fatal("Services have not run")
	}
	c.Assert(err, IsNil)
	c.Assert(string(data), Matches, "(?s)"+expected)
	c.Assert(s.logBuffer.String(), Matches, "(?s)"+expected)
}

func (s *S) logBufferString() string {
	s.logBufferMut.Lock()
	defer s.logBufferMut.Unlock()
	str := s.logBuffer.String()
	s.logBuffer.Reset()
	return str
}

func (s *S) TestDefaultServiceNames(c *C) {
	services, err := s.manager.DefaultServiceNames()
	c.Assert(err, IsNil)
	c.Assert(services, DeepEquals, []string{"test1", "test2"})
}

func (s *S) ensure(c *C, n int) {
	for i := 0; i < n; i++ {
		s.runner.Ensure()
		s.runner.Wait()
	}
}

func (s *S) startServices(c *C, services []string, nEnsure int) *state.Change {
	s.st.Lock()
	ts, err := servstate.Start(s.st, services)
	c.Check(err, IsNil)
	chg := s.st.NewChange("test", "Start test")
	chg.AddAll(ts)
	s.st.Unlock()

	// Num to ensure may be more than one due to the cross-task dependencies.
	s.ensure(c, nEnsure)

	return chg
}

func (s *S) stopServices(c *C, services []string, nEnsure int) *state.Change {
	s.st.Lock()
	ts, err := servstate.Stop(s.st, services)
	c.Check(err, IsNil)
	chg := s.st.NewChange("test", "Stop test")
	chg.AddAll(ts)
	s.st.Unlock()

	// Num to ensure may be more than one due to the cross-task dependencies.
	s.ensure(c, nEnsure)

	return chg
}

func (s *S) startTestServices(c *C) {
	chg := s.startServices(c, []string{"test1", "test2"}, 2)
	s.st.Lock()
	c.Check(chg.Status(), Equals, state.DoneStatus, Commentf("Error: %v", chg.Err()))
	s.st.Unlock()

	s.assertLog(c, ".*test1\n.*test2\n")

	cmds := s.manager.RunningCmds()
	c.Check(cmds, HasLen, 2)
}

func (s *S) TestStartStopServices(c *C) {
	s.startTestServices(c)

	if c.Failed() {
		return
	}

	s.stopTestServices(c)
}

func (s *S) TestStartStopServicesIdempotency(c *C) {
	s.startTestServices(c)
	if c.Failed() {
		return
	}

	s.startTestServices(c)
	if c.Failed() {
		return
	}

	s.stopTestServices(c)
	if c.Failed() {
		return
	}

	s.stopTestServicesAlreadyDead(c)
}

func (s *S) stopTestServices(c *C) {
	cmds := s.manager.RunningCmds()
	c.Check(cmds, HasLen, 2)

	chg := s.stopServices(c, []string{"test1", "test2"}, 2)

	// Ensure processes are gone indeed.
	c.Assert(cmds, HasLen, 2)
	for name, cmd := range cmds {
		err := cmd.Process.Signal(syscall.Signal(0))
		if err == nil {
			c.Fatalf("Process for %q did not stop properly", name)
		} else {
			c.Check(err, ErrorMatches, ".*process already finished.*")
		}
	}

	s.st.Lock()
	c.Check(chg.Status(), Equals, state.DoneStatus, Commentf("Error: %v", chg.Err()))
	s.st.Unlock()
}

func (s *S) stopTestServicesAlreadyDead(c *C) {
	cmds := s.manager.RunningCmds()
	c.Check(cmds, HasLen, 0)

	chg := s.stopServices(c, []string{"test1", "test2"}, 2)

	c.Assert(cmds, HasLen, 0)

	s.st.Lock()
	c.Check(chg.Status(), Equals, state.DoneStatus, Commentf("Error: %v", chg.Err()))
	s.st.Unlock()
}

func (s *S) TestReplanServices(c *C) {
	s.startTestServices(c)

	if c.Failed() {
		return
	}

	layer := parseLayer(c, 0, "layer3", planLayer3)
	err := s.manager.CombineLayer(layer)
	c.Assert(err, IsNil)

	stops, starts, err := s.manager.Replan()
	c.Assert(err, IsNil)
	c.Check(stops, DeepEquals, []string{"test2"})
	c.Check(starts, DeepEquals, []string{"test1", "test2"})

	s.stopTestServices(c)
}

<<<<<<< HEAD
func (s *S) TestReplanUpdatesServiceConfig(c *C) {
=======
func (s *S) TestReplanUpdatesConfig(c *C) {
>>>>>>> 3a9d2653
	s.startTestServices(c)
	defer s.stopTestServices(c)

	// Ensure the ServiceManager's config reflects the plan config
	config := s.manager.Config("test2")
	c.Assert(config, NotNil)
	c.Assert(config.OnSuccess, Equals, plan.ActionUnset)
	c.Assert(config.Summary, Equals, "")
	command := config.Command

	// Add a layer and override a couple of values
	layer := parseLayer(c, 0, "layer", `
services:
    test2:
        override: merge
        summary: A summary!
        on-success: ignore
`)
	err := s.manager.AppendLayer(layer)
	c.Assert(err, IsNil)

	// Call Replan and ensure the ServiceManager's config has updated.
	_, _, err = s.manager.Replan()
	c.Assert(err, IsNil)
	config = s.manager.Config("test2")
	c.Assert(config, NotNil)
<<<<<<< HEAD
	c.Assert(config.OnSuccess, Equals, plan.ActionIgnore)
	c.Assert(config.Summary, Equals, "A summary!")
	c.Assert(config.Command, Equals, command)
=======
	c.Check(config.OnSuccess, Equals, plan.ActionIgnore)
	c.Check(config.Summary, Equals, "A summary!")
	c.Check(config.Command, Equals, command)
}

func (s *S) TestStopStartUpdatesConfig(c *C) {
	s.startTestServices(c)
	defer s.stopTestServices(c)

	// Add a layer and override a couple of values
	layer := parseLayer(c, 0, "layer", `
services:
    test2:
        override: merge
        summary: A summary!
        on-success: ignore
`)
	err := s.manager.AppendLayer(layer)
	c.Assert(err, IsNil)

	// Call Stop and Start and ensure the ServiceManager's config has updated.
	s.stopTestServices(c)
	s.startTestServices(c)
	config := s.manager.Config("test2")
	c.Assert(config, NotNil)
	c.Check(config.OnSuccess, Equals, plan.ActionIgnore)
	c.Check(config.Summary, Equals, "A summary!")
>>>>>>> 3a9d2653
}

func (s *S) TestServiceLogs(c *C) {
	outputs := map[string]string{
		"test1": `2.* \[test1\] test1\n`,
		"test2": `2.* \[test2\] test2\n`,
	}
	s.testServiceLogs(c, outputs)

	// Run test again, but ensure the logs from the previous run are still in the ring buffer.
	outputs["test1"] += outputs["test1"]
	outputs["test2"] += outputs["test2"]
	s.testServiceLogs(c, outputs)
}

func (s *S) testServiceLogs(c *C, outputs map[string]string) {
	s.startTestServices(c)

	if c.Failed() {
		return
	}

	iterators, err := s.manager.ServiceLogs([]string{"test1", "test2"}, -1)
	c.Assert(err, IsNil)
	c.Assert(iterators, HasLen, 2)

	for serviceName, it := range iterators {
		buf := &bytes.Buffer{}
		for it.Next(nil) {
			_, err = io.Copy(buf, it)
			c.Assert(err, IsNil)
		}

		c.Assert(buf.String(), Matches, outputs[serviceName])

		err = it.Close()
		c.Assert(err, IsNil)
	}

	s.stopTestServices(c)
}

func (s *S) TestStartBadCommand(c *C) {
	chg := s.startServices(c, []string{"test3"}, 1)

	s.st.Lock()
	c.Check(chg.Status(), Equals, state.ErrorStatus)
	c.Check(chg.Err(), ErrorMatches, `(?s).*cannot start.*"some-bad-command":.*not found.*`)
	s.st.Unlock()

	svc := s.serviceByName(c, "test3")
	c.Assert(svc.Current, Equals, servstate.StatusInactive)
}

func (s *S) TestUserGroupFails(c *C) {
	// Test with user and group will fail due to permission issues (unless
	// running as root)
	if os.Getuid() == 0 {
		c.Skip("requires non-root user")
	}

	var gotUid uint32
	var gotGid uint32
	restore := servstate.FakeSetCmdCredential(func(cmd *exec.Cmd, credential *syscall.Credential) {
		gotUid = credential.Uid
		gotGid = credential.Gid
		cmd.SysProcAttr.Credential = credential
	})
	defer restore()

	chg := s.startServices(c, []string{"test5"}, 1)

	s.st.Lock()
	c.Check(chg.Status(), Equals, state.ErrorStatus)
	c.Check(chg.Err(), ErrorMatches, `.*\n.*cannot start service: .* operation not permitted.*`)
	s.st.Unlock()

	svc := s.serviceByName(c, "test5")
	c.Assert(svc.Current, Equals, servstate.StatusInactive)

	// Ensure that setCmdCredential was called with the correct UID and GID
	u, err := user.Lookup("nobody")
	c.Check(err, IsNil)
	uid, _ := strconv.Atoi(u.Uid)
	c.Check(gotUid, Equals, uint32(uid))
	g, err := user.LookupGroup("nogroup")
	c.Check(err, IsNil)
	gid, _ := strconv.Atoi(g.Gid)
	c.Check(gotGid, Equals, uint32(gid))
}

func (s *S) serviceByName(c *C, name string) *servstate.ServiceInfo {
	services, err := s.manager.Services([]string{name})
	c.Assert(err, IsNil)
	c.Assert(services, HasLen, 1)
	return services[0]
}

func (s *S) TestStartFastExitCommand(c *C) {
	chg := s.startServices(c, []string{"test4"}, 1)

	s.st.Lock()
	c.Check(chg.Status(), Equals, state.ErrorStatus)
	c.Check(chg.Err(), ErrorMatches, `(?s).*cannot start.*exited quickly with code 0.*`)
	s.st.Unlock()

	svc := s.serviceByName(c, "test4")
	c.Assert(svc.Current, Equals, servstate.StatusInactive)
}

func planYAML(c *C, manager *servstate.ServiceManager) string {
	plan, err := manager.Plan()
	c.Assert(err, IsNil)
	yml, err := yaml.Marshal(plan)
	c.Assert(err, IsNil)
	return string(yml)
}

func (s *S) TestPlan(c *C) {
	expected := fmt.Sprintf(`
services:
    test1:
        startup: enabled
        override: replace
        command: /bin/sh -c "echo test1 | tee -a %s; sleep 300"
        before:
            - test2
        requires:
            - test2
    test2:
        override: replace
        command: /bin/sh -c "echo test2 | tee -a %s; sleep 300"
    test3:
        override: replace
        command: some-bad-command
    test4:
        override: replace
        command: echo too-fast
    test5:
        override: replace
        command: /bin/sh -c "sleep 300"
        user: nobody
        group: nogroup
`[1:], s.log, s.log)
	c.Assert(planYAML(c, s.manager), Equals, expected)
}

func parseLayer(c *C, order int, label, layerYAML string) *plan.Layer {
	layer, err := plan.ParseLayer(order, label, []byte(layerYAML))
	c.Assert(err, IsNil)
	return layer
}

func (s *S) planLayersHasLen(c *C, manager *servstate.ServiceManager, expectedLen int) {
	plan, err := manager.Plan()
	c.Assert(err, IsNil)
	c.Assert(plan.Layers, HasLen, expectedLen)
}

func (s *S) TestAppendLayer(c *C) {
	dir := c.MkDir()
	os.Mkdir(filepath.Join(dir, "layers"), 0755)
	runner := state.NewTaskRunner(s.st)
	manager, err := servstate.NewManager(s.st, runner, dir, nil, nil)
	c.Assert(err, IsNil)

	// Append a layer when there are no layers.
	layer := parseLayer(c, 0, "label1", `
services:
    svc1:
        override: replace
        command: /bin/sh
`)
	err = manager.AppendLayer(layer)
	c.Assert(err, IsNil)
	c.Assert(layer.Order, Equals, 1)
	c.Assert(planYAML(c, manager), Equals, `
services:
    svc1:
        override: replace
        command: /bin/sh
`[1:])
	s.planLayersHasLen(c, manager, 1)

	// Try to append a layer when that label already exists.
	layer = parseLayer(c, 0, "label1", `
services:
    svc1:
        override: foobar
        command: /bin/bar
`)
	err = manager.AppendLayer(layer)
	c.Assert(err.(*servstate.LabelExists).Label, Equals, "label1")
	c.Assert(planYAML(c, manager), Equals, `
services:
    svc1:
        override: replace
        command: /bin/sh
`[1:])
	s.planLayersHasLen(c, manager, 1)

	// Append another layer on top.
	layer = parseLayer(c, 0, "label2", `
services:
    svc1:
        override: replace
        command: /bin/bash
`)
	err = manager.AppendLayer(layer)
	c.Assert(err, IsNil)
	c.Assert(layer.Order, Equals, 2)
	c.Assert(planYAML(c, manager), Equals, `
services:
    svc1:
        override: replace
        command: /bin/bash
`[1:])
	s.planLayersHasLen(c, manager, 2)

	// Append a layer with a different service.
	layer = parseLayer(c, 0, "label3", `
services:
    svc2:
        override: replace
        command: /bin/foo
`)
	err = manager.AppendLayer(layer)
	c.Assert(err, IsNil)
	c.Assert(layer.Order, Equals, 3)
	c.Assert(planYAML(c, manager), Equals, `
services:
    svc1:
        override: replace
        command: /bin/bash
    svc2:
        override: replace
        command: /bin/foo
`[1:])
	s.planLayersHasLen(c, manager, 3)
}

func (s *S) TestCombineLayer(c *C) {
	dir := c.MkDir()
	os.Mkdir(filepath.Join(dir, "layers"), 0755)
	runner := state.NewTaskRunner(s.st)
	manager, err := servstate.NewManager(s.st, runner, dir, nil, nil)
	c.Assert(err, IsNil)

	// "Combine" layer with no layers should just append.
	layer := parseLayer(c, 0, "label1", `
services:
    svc1:
        override: replace
        command: /bin/sh
`)
	err = manager.CombineLayer(layer)
	c.Assert(err, IsNil)
	c.Assert(layer.Order, Equals, 1)
	c.Assert(planYAML(c, manager), Equals, `
services:
    svc1:
        override: replace
        command: /bin/sh
`[1:])
	s.planLayersHasLen(c, manager, 1)

	// Combine layer with different label should just append.
	layer = parseLayer(c, 0, "label2", `
services:
    svc2:
        override: replace
        command: /bin/foo
`)
	err = manager.CombineLayer(layer)
	c.Assert(err, IsNil)
	c.Assert(layer.Order, Equals, 2)
	c.Assert(planYAML(c, manager), Equals, `
services:
    svc1:
        override: replace
        command: /bin/sh
    svc2:
        override: replace
        command: /bin/foo
`[1:])
	s.planLayersHasLen(c, manager, 2)

	// Combine layer with first layer.
	layer = parseLayer(c, 0, "label1", `
services:
    svc1:
        override: replace
        command: /bin/bash
`)
	err = manager.CombineLayer(layer)
	c.Assert(err, IsNil)
	c.Assert(layer.Order, Equals, 1)
	c.Assert(planYAML(c, manager), Equals, `
services:
    svc1:
        override: replace
        command: /bin/bash
    svc2:
        override: replace
        command: /bin/foo
`[1:])
	s.planLayersHasLen(c, manager, 2)

	// Combine layer with second layer.
	layer = parseLayer(c, 0, "label2", `
services:
    svc2:
        override: replace
        command: /bin/bar
`)
	err = manager.CombineLayer(layer)
	c.Assert(err, IsNil)
	c.Assert(layer.Order, Equals, 2)
	c.Assert(planYAML(c, manager), Equals, `
services:
    svc1:
        override: replace
        command: /bin/bash
    svc2:
        override: replace
        command: /bin/bar
`[1:])
	s.planLayersHasLen(c, manager, 2)

	// One last append for good measure.
	layer = parseLayer(c, 0, "label3", `
services:
    svc1:
        override: replace
        command: /bin/a
    svc2:
        override: replace
        command: /bin/b
`)
	err = manager.CombineLayer(layer)
	c.Assert(err, IsNil)
	c.Assert(layer.Order, Equals, 3)
	c.Assert(planYAML(c, manager), Equals, `
services:
    svc1:
        override: replace
        command: /bin/a
    svc2:
        override: replace
        command: /bin/b
`[1:])
	s.planLayersHasLen(c, manager, 3)
}

func (s *S) TestServices(c *C) {
	services, err := s.manager.Services(nil)
	c.Assert(err, IsNil)
	c.Assert(services, DeepEquals, []*servstate.ServiceInfo{
		{Name: "test1", Current: servstate.StatusInactive, Startup: servstate.StartupEnabled},
		{Name: "test2", Current: servstate.StatusInactive, Startup: servstate.StartupDisabled},
		{Name: "test3", Current: servstate.StatusInactive, Startup: servstate.StartupDisabled},
		{Name: "test4", Current: servstate.StatusInactive, Startup: servstate.StartupDisabled},
		{Name: "test5", Current: servstate.StatusInactive, Startup: servstate.StartupDisabled},
	})

	services, err = s.manager.Services([]string{"test2", "test3"})
	c.Assert(err, IsNil)
	c.Assert(services, DeepEquals, []*servstate.ServiceInfo{
		{Name: "test2", Current: servstate.StatusInactive, Startup: servstate.StartupDisabled},
		{Name: "test3", Current: servstate.StatusInactive, Startup: servstate.StartupDisabled},
	})

	// Start a service and ensure it's marked active
	s.startServices(c, []string{"test2"}, 1)

	services, err = s.manager.Services(nil)
	c.Assert(err, IsNil)
	c.Assert(services, DeepEquals, []*servstate.ServiceInfo{
		{Name: "test1", Current: servstate.StatusInactive, Startup: servstate.StartupEnabled},
		{Name: "test2", Current: servstate.StatusActive, Startup: servstate.StartupDisabled},
		{Name: "test3", Current: servstate.StatusInactive, Startup: servstate.StartupDisabled},
		{Name: "test4", Current: servstate.StatusInactive, Startup: servstate.StartupDisabled},
		{Name: "test5", Current: servstate.StatusInactive, Startup: servstate.StartupDisabled},
	})
}

var planLayerEnv = `
services:
    envtest:
        override: replace
        command: /bin/sh -c "env | grep PEBBLE_ENV_TEST | sort > %s; sleep 300"
        environment:
            PEBBLE_ENV_TEST_1: foo
            PEBBLE_ENV_TEST_2: bar bazz
`

func (s *S) TestEnvironment(c *C) {
	// Setup new state and add "envtest" layer
	dir := c.MkDir()
	logPath := filepath.Join(dir, "log.txt")
	layerYAML := fmt.Sprintf(planLayerEnv, logPath)
	layer := parseLayer(c, 0, "envlayer", layerYAML)
	err := s.manager.AppendLayer(layer)
	c.Assert(err, IsNil)

	// Set environment variables in the current process to ensure we're
	// passing down the parent's environment too, but the layer's config
	// should override these if also set there.
	err = os.Setenv("PEBBLE_ENV_TEST_PARENT", "from-parent")
	c.Assert(err, IsNil)
	err = os.Setenv("PEBBLE_ENV_TEST_1", "should be overridden")
	c.Assert(err, IsNil)

	// Start "envtest" service
	chg := s.startServices(c, []string{"envtest"}, 1)
	s.st.Lock()
	c.Check(chg.Status(), Equals, state.DoneStatus, Commentf("Error: %v", chg.Err()))
	s.st.Unlock()

	// Ensure it read environment variables correctly
	data, err := ioutil.ReadFile(logPath)
	if os.IsNotExist(err) {
		c.Fatal("'envtest' service did not run")
	}
	c.Assert(err, IsNil)
	c.Assert(string(data), Equals, `
PEBBLE_ENV_TEST_1=foo
PEBBLE_ENV_TEST_2=bar bazz
PEBBLE_ENV_TEST_PARENT=from-parent
`[1:])
}

type writerFunc func([]byte) (int, error)

func (f writerFunc) Write(p []byte) (int, error) {
	return f(p)
}

func (s *S) TestActionRestart(c *C) {
	// Add custom backoff delay so it auto-restarts quickly.
	layer := parseLayer(c, 0, "layer", `
services:
    test2:
        override: merge
        command: /bin/sh -c "echo test2; exec sleep 300"
        backoff-delay: 50ms
        backoff-limit: 150ms
`)
	err := s.manager.AppendLayer(layer)
	c.Assert(err, IsNil)

	// Start service and wait till it starts up the first time.
	chg := s.startServices(c, []string{"test2"}, 1)
	s.waitUntilService(c, "test2", func(svc *servstate.ServiceInfo) bool {
		return svc.Current == servstate.StatusActive
	})
	c.Assert(s.manager.BackoffNum("test2"), Equals, 0)
	s.st.Lock()
	c.Check(chg.Status(), Equals, state.DoneStatus)
	s.st.Unlock()
	time.Sleep(10 * time.Millisecond) // ensure it has enough time to write to the log
	c.Check(s.logBufferString(), Matches, `2.* \[test2\] test2\n`)

	// Send signal to process to terminate it early.
	err = s.manager.SendSignal([]string{"test2"}, "SIGTERM")
	c.Assert(err, IsNil)

	// Wait for it to go into backoff state.
	s.waitUntilService(c, "test2", func(svc *servstate.ServiceInfo) bool {
		return svc.Current == servstate.StatusBackoff && s.manager.BackoffNum("test2") == 1
	})

	// Then wait for it to auto-restart (backoff time plus a bit).
	time.Sleep(75 * time.Millisecond)
	svc := s.serviceByName(c, "test2")
	c.Assert(svc.Current, Equals, servstate.StatusActive)
	c.Check(s.logBufferString(), Matches, `2.* \[test2\] test2\n`)

	// Send signal to terminate it again.
	err = s.manager.SendSignal([]string{"test2"}, "SIGTERM")
	c.Assert(err, IsNil)

	// Wait for it to go into backoff state.
	s.waitUntilService(c, "test2", func(svc *servstate.ServiceInfo) bool {
		return svc.Current == servstate.StatusBackoff && s.manager.BackoffNum("test2") == 2
	})

	// Then wait for it to auto-restart (backoff time plus a bit).
	time.Sleep(125 * time.Millisecond)
	svc = s.serviceByName(c, "test2")
	c.Assert(svc.Current, Equals, servstate.StatusActive)
	c.Check(s.logBufferString(), Matches, `2.* \[test2\] test2\n`)

	// Test that backoff reset time is working (set to backoff-limit)
	time.Sleep(175 * time.Millisecond)
	c.Check(s.manager.BackoffNum("test2"), Equals, 0)

	// Send signal to process to terminate it early.
	err = s.manager.SendSignal([]string{"test2"}, "SIGTERM")
	c.Assert(err, IsNil)

	// Wait for it to go into backoff state (back to backoff 1 again).
	s.waitUntilService(c, "test2", func(svc *servstate.ServiceInfo) bool {
		return svc.Current == servstate.StatusBackoff && s.manager.BackoffNum("test2") == 1
	})

	// Then wait for it to auto-restart (backoff time plus a bit).
	time.Sleep(75 * time.Millisecond)
	svc = s.serviceByName(c, "test2")
	c.Assert(svc.Current, Equals, servstate.StatusActive)
	c.Check(s.logBufferString(), Matches, `2.* \[test2\] test2\n`)
}

func (s *S) TestStopDuringBackoff(c *C) {
	layer := parseLayer(c, 0, "layer", `
services:
    test2:
        override: merge
        command: sleep 0.1
`)
	err := s.manager.AppendLayer(layer)
	c.Assert(err, IsNil)

	// Start service and wait till it starts up the first time.
	chg := s.startServices(c, []string{"test2"}, 1)
	s.waitUntilService(c, "test2", func(svc *servstate.ServiceInfo) bool {
		return svc.Current == servstate.StatusActive
	})
	c.Assert(s.manager.BackoffNum("test2"), Equals, 0)
	s.st.Lock()
	c.Check(chg.Status(), Equals, state.DoneStatus)
	s.st.Unlock()

	// Wait for it to exit and go into backoff state.
	s.waitUntilService(c, "test2", func(svc *servstate.ServiceInfo) bool {
		return svc.Current == servstate.StatusBackoff && s.manager.BackoffNum("test2") == 1
	})

	// Ensure it can be stopped successfully.
	chg = s.stopServices(c, []string{"test2"}, 1)
	s.st.Lock()
	c.Check(chg.Status(), Equals, state.DoneStatus, Commentf("Error: %v", chg.Err()))
	s.st.Unlock()
	s.waitUntilService(c, "test2", func(svc *servstate.ServiceInfo) bool {
		return svc.Current == servstate.StatusInactive
	})
}

func (s *S) TestOnCheckFailureRestartWhileRunning(c *C) {
	// Create check manager and tell it about plan updates
	checkMgr := checkstate.NewManager()
	defer checkMgr.Configure(&plan.Plan{})
	s.manager.AddPlanHandler(checkMgr.Configure)

	// Tell service manager about check failures
	checkMgr.AddFailureHandler(s.manager.CheckFailure)

	tempDir := c.MkDir()
	tempFile := filepath.Join(tempDir, "out")
	layer := parseLayer(c, 0, "layer", fmt.Sprintf(`
services:
    test2:
        override: replace
        command: /bin/sh -c 'echo x >>%s; sleep 1'
        on-check-failure:
            chk1: restart

checks:
    chk1:
         override: replace
         period: 75ms  # a bit longer than shortOkayWait
         failures: 1
         exec:
             command: will-fail
`, tempFile))
	err := s.manager.AppendLayer(layer)
	c.Assert(err, IsNil)

	// Start service and wait till it starts up (output file is written to)
	s.startServices(c, []string{"test2"}, 1)
	for i := 0; ; i++ {
		if i >= 100 {
			c.Fatalf("failed waiting for command to start")
		}
		b, _ := ioutil.ReadFile(tempFile)
		if string(b) == "x\n" {
			break
		}
		time.Sleep(5 * time.Millisecond)
	}

	// Now wait till check happens (it will-fail)
	for i := 0; ; i++ {
		if i >= 100 {
			c.Fatalf("failed waiting for check to fail")
		}
		checks, err := checkMgr.Checks("", nil)
		c.Assert(err, IsNil)
		if len(checks) == 1 && !checks[0].Healthy {
			c.Assert(checks[0].Failures, Equals, 1)
			c.Assert(checks[0].LastError, Matches, ".* executable file not found .*")
			break
		}
		time.Sleep(5 * time.Millisecond)
	}

	// Check failure should terminate process and restart it, so wait for that
	for i := 0; ; i++ {
		if i >= 100 {
			c.Fatalf("failed waiting for command to start")
		}
		b, err := ioutil.ReadFile(tempFile)
		c.Assert(err, IsNil)
		if string(b) == "x\nx\n" {
			break
		}
		time.Sleep(5 * time.Millisecond)
	}

	// Shouldn't be restarted again
	time.Sleep(100 * time.Millisecond)
	b, err := ioutil.ReadFile(tempFile)
	c.Assert(err, IsNil)
	c.Assert(string(b), Equals, "x\nx\n")
	checks, err := checkMgr.Checks("", nil)
	c.Assert(err, IsNil)
	c.Assert(len(checks), Equals, 1)
	c.Assert(checks[0].Healthy, Equals, false)
	c.Assert(checks[0].LastError, Matches, ".* executable file not found .*")
	svc := s.serviceByName(c, "test2")
	c.Assert(svc.Current, Equals, servstate.StatusActive)
}

func (s *S) TestOnCheckFailureRestartDuringBackoff(c *C) {
	// Create check manager and tell it about plan updates
	checkMgr := checkstate.NewManager()
	defer checkMgr.Configure(&plan.Plan{})
	s.manager.AddPlanHandler(checkMgr.Configure)

	// Tell service manager about check failures
	checkMgr.AddFailureHandler(s.manager.CheckFailure)

	tempDir := c.MkDir()
	tempFile := filepath.Join(tempDir, "out")
	layer := parseLayer(c, 0, "layer", fmt.Sprintf(`
services:
    test2:
        override: replace
        command: /bin/sh -c 'echo x >>%s; sleep 0.075'
        backoff-factor: 10  # ensure it only backoff-restarts once
        on-check-failure:
            chk1: restart

checks:
    chk1:
         override: replace
         period: 100ms
         failures: 1
         exec:
             command: will-fail
`, tempFile))
	err := s.manager.AppendLayer(layer)
	c.Assert(err, IsNil)

	// Start service and wait till it starts up (output file is written to)
	s.startServices(c, []string{"test2"}, 1)
	for i := 0; ; i++ {
		if i >= 100 {
			c.Fatalf("failed waiting for command to start")
		}
		b, _ := ioutil.ReadFile(tempFile)
		if string(b) == "x\n" {
			break
		}
		time.Sleep(5 * time.Millisecond)
	}

	// Ensure it exits and goes into backoff state
	s.waitUntilService(c, "test2", func(svc *servstate.ServiceInfo) bool {
		return svc.Current == servstate.StatusBackoff
	})

	// Check failure should start it again, so wait for that
	for i := 0; ; i++ {
		if i >= 100 {
			c.Fatalf("failed waiting for command to start")
		}
		b, err := ioutil.ReadFile(tempFile)
		c.Assert(err, IsNil)
		if string(b) == "x\nx\n" {
			break
		}
		time.Sleep(5 * time.Millisecond)
	}
	svc := s.serviceByName(c, "test2")
	c.Assert(svc.Current, Equals, servstate.StatusActive)
	c.Assert(s.manager.BackoffNum("test2"), Equals, 0)

	// Shouldn't be restarted again
	time.Sleep(125 * time.Millisecond)
	b, err := ioutil.ReadFile(tempFile)
	c.Assert(err, IsNil)
	c.Assert(string(b), Equals, "x\nx\n")
	checks, err := checkMgr.Checks("", nil)
	c.Assert(err, IsNil)
	c.Assert(len(checks), Equals, 1)
	c.Assert(checks[0].Healthy, Equals, false)
	c.Assert(checks[0].LastError, Matches, ".* executable file not found .*")
}

func (s *S) TestOnCheckFailureIgnore(c *C) {
	// Create check manager and tell it about plan updates
	checkMgr := checkstate.NewManager()
	defer checkMgr.Configure(&plan.Plan{})
	s.manager.AddPlanHandler(checkMgr.Configure)

	// Tell service manager about check failures
	checkMgr.AddFailureHandler(s.manager.CheckFailure)

	tempDir := c.MkDir()
	tempFile := filepath.Join(tempDir, "out")
	layer := parseLayer(c, 0, "layer", fmt.Sprintf(`
services:
    test2:
        override: replace
        command: /bin/sh -c 'echo x >>%s; sleep 1'
        on-check-failure:
            chk1: ignore

checks:
    chk1:
         override: replace
         period: 75ms  # a bit longer than shortOkayWait
         failures: 1
         exec:
             command: will-fail
`, tempFile))
	err := s.manager.AppendLayer(layer)
	c.Assert(err, IsNil)

	// Start service and wait till it starts up (output file is written to)
	s.startServices(c, []string{"test2"}, 1)
	for i := 0; ; i++ {
		if i >= 100 {
			c.Fatalf("failed waiting for command to start")
		}
		b, _ := ioutil.ReadFile(tempFile)
		if string(b) == "x\n" {
			break
		}
		time.Sleep(5 * time.Millisecond)
	}

	// Now wait till check happens (it will-fail)
	for i := 0; ; i++ {
		if i >= 100 {
			c.Fatalf("failed waiting for check to fail")
		}
		checks, err := checkMgr.Checks("", nil)
		c.Assert(err, IsNil)
		if len(checks) == 1 && !checks[0].Healthy {
			c.Assert(checks[0].Failures, Equals, 1)
			c.Assert(checks[0].LastError, Matches, ".* executable file not found .*")
			break
		}
		time.Sleep(5 * time.Millisecond)
	}

	// Service shouldn't have been restarted
	time.Sleep(100 * time.Millisecond)
	b, err := ioutil.ReadFile(tempFile)
	c.Assert(err, IsNil)
	c.Assert(string(b), Equals, "x\n")
	checks, err := checkMgr.Checks("", nil)
	c.Assert(err, IsNil)
	c.Assert(len(checks), Equals, 1)
	c.Assert(checks[0].Healthy, Equals, false)
	c.Assert(checks[0].LastError, Matches, ".* executable file not found .*")
	svc := s.serviceByName(c, "test2")
	c.Assert(svc.Current, Equals, servstate.StatusActive)
}

func (s *S) TestOnCheckFailureHalt(c *C) {
	// Create check manager and tell it about plan updates
	checkMgr := checkstate.NewManager()
	defer checkMgr.Configure(&plan.Plan{})
	s.manager.AddPlanHandler(checkMgr.Configure)

	// Tell service manager about check failures
	checkMgr.AddFailureHandler(s.manager.CheckFailure)

	tempDir := c.MkDir()
	tempFile := filepath.Join(tempDir, "out")
	layer := parseLayer(c, 0, "layer", fmt.Sprintf(`
services:
    test2:
        override: replace
        command: /bin/sh -c 'echo x >>%s; sleep 1'
        on-check-failure:
            chk1: halt

checks:
    chk1:
         override: replace
         period: 75ms  # a bit longer than shortOkayWait
         failures: 1
         exec:
             command: will-fail
`, tempFile))
	err := s.manager.AppendLayer(layer)
	c.Assert(err, IsNil)

	// Start service and wait till it starts up (output file is written to)
	s.startServices(c, []string{"test2"}, 1)
	for i := 0; ; i++ {
		if i >= 100 {
			c.Fatalf("failed waiting for command to start")
		}
		b, _ := ioutil.ReadFile(tempFile)
		if string(b) == "x\n" {
			break
		}
		time.Sleep(5 * time.Millisecond)
	}

	// Now wait till check happens (it will-fail)
	for i := 0; ; i++ {
		if i >= 100 {
			c.Fatalf("failed waiting for check to fail")
		}
		checks, err := checkMgr.Checks("", nil)
		c.Assert(err, IsNil)
		if len(checks) == 1 && !checks[0].Healthy {
			c.Assert(checks[0].Failures, Equals, 1)
			c.Assert(checks[0].LastError, Matches, ".* executable file not found .*")
			break
		}
		time.Sleep(5 * time.Millisecond)
	}

	// It should have closed the stopDaemon channel.
	select {
	case <-s.stopDaemon:
	case <-time.After(time.Second):
		c.Fatalf("timed out waiting for stop-daemon channel")
	}
}

func (s *S) waitUntilService(c *C, service string, f func(svc *servstate.ServiceInfo) bool) {
	for i := 0; i < 20; i++ {
		svc := s.serviceByName(c, service)
		if f(svc) {
			return
		}
		time.Sleep(10 * time.Millisecond)
	}
	c.Fatalf("timed out waiting for service")
}

func (s *S) TestActionHalt(c *C) {
	layer := parseLayer(c, 0, "layer", `
services:
    test2:
        override: replace
        command: sleep 0.15
        on-success: halt
`)
	err := s.manager.AppendLayer(layer)
	c.Assert(err, IsNil)

	// Start service and wait till it starts up the first time.
	s.startServices(c, []string{"test2"}, 1)
	s.waitUntilService(c, "test2", func(svc *servstate.ServiceInfo) bool {
		return svc.Current == servstate.StatusActive
	})

	// Wait till it terminates.
	s.waitUntilService(c, "test2", func(svc *servstate.ServiceInfo) bool {
		return svc.Current == servstate.StatusInactive
	})

	// It should have closed the stopDaemon channel.
	select {
	case <-s.stopDaemon:
	case <-time.After(time.Second):
		c.Fatalf("timed out waiting for stop-daemon channel")
	}
}

func (s *S) TestActionIgnore(c *C) {
	layer := parseLayer(c, 0, "layer", `
services:
    test2:
        override: replace
        command: sleep 0.15
        on-success: ignore
`)
	err := s.manager.AppendLayer(layer)
	c.Assert(err, IsNil)

	// Start service and wait till it starts up the first time.
	s.startServices(c, []string{"test2"}, 1)
	s.waitUntilService(c, "test2", func(svc *servstate.ServiceInfo) bool {
		return svc.Current == servstate.StatusActive
	})

	// Wait till it terminates.
	s.waitUntilService(c, "test2", func(svc *servstate.ServiceInfo) bool {
		return svc.Current == servstate.StatusInactive
	})
}

func (s *S) TestGetAction(c *C) {
	tests := []struct {
		onSuccess plan.ServiceAction
		onFailure plan.ServiceAction
		success   bool
		action    string
		onType    string
	}{
		{onSuccess: "", onFailure: "", success: false, action: "restart", onType: "on-failure"},
		{onSuccess: "", onFailure: "", success: true, action: "restart", onType: "on-success"},
		{onSuccess: "", onFailure: "restart", success: false, action: "restart", onType: "on-failure"},
		{onSuccess: "", onFailure: "restart", success: true, action: "restart", onType: "on-success"},
		{onSuccess: "", onFailure: "halt", success: false, action: "halt", onType: "on-failure"},
		{onSuccess: "", onFailure: "halt", success: true, action: "restart", onType: "on-success"},
		{onSuccess: "", onFailure: "ignore", success: false, action: "ignore", onType: "on-failure"},
		{onSuccess: "", onFailure: "ignore", success: true, action: "restart", onType: "on-success"},
		{onSuccess: "restart", onFailure: "", success: false, action: "restart", onType: "on-failure"},
		{onSuccess: "restart", onFailure: "", success: true, action: "restart", onType: "on-success"},
		{onSuccess: "restart", onFailure: "restart", success: false, action: "restart", onType: "on-failure"},
		{onSuccess: "restart", onFailure: "restart", success: true, action: "restart", onType: "on-success"},
		{onSuccess: "restart", onFailure: "halt", success: false, action: "halt", onType: "on-failure"},
		{onSuccess: "restart", onFailure: "halt", success: true, action: "restart", onType: "on-success"},
		{onSuccess: "restart", onFailure: "ignore", success: false, action: "ignore", onType: "on-failure"},
		{onSuccess: "restart", onFailure: "ignore", success: true, action: "restart", onType: "on-success"},
		{onSuccess: "halt", onFailure: "", success: false, action: "restart", onType: "on-failure"},
		{onSuccess: "halt", onFailure: "", success: true, action: "halt", onType: "on-success"},
		{onSuccess: "halt", onFailure: "restart", success: false, action: "restart", onType: "on-failure"},
		{onSuccess: "halt", onFailure: "restart", success: true, action: "halt", onType: "on-success"},
		{onSuccess: "halt", onFailure: "halt", success: false, action: "halt", onType: "on-failure"},
		{onSuccess: "halt", onFailure: "halt", success: true, action: "halt", onType: "on-success"},
		{onSuccess: "halt", onFailure: "ignore", success: false, action: "ignore", onType: "on-failure"},
		{onSuccess: "halt", onFailure: "ignore", success: true, action: "halt", onType: "on-success"},
		{onSuccess: "ignore", onFailure: "", success: false, action: "restart", onType: "on-failure"},
		{onSuccess: "ignore", onFailure: "", success: true, action: "ignore", onType: "on-success"},
		{onSuccess: "ignore", onFailure: "restart", success: false, action: "restart", onType: "on-failure"},
		{onSuccess: "ignore", onFailure: "restart", success: true, action: "ignore", onType: "on-success"},
		{onSuccess: "ignore", onFailure: "halt", success: false, action: "halt", onType: "on-failure"},
		{onSuccess: "ignore", onFailure: "halt", success: true, action: "ignore", onType: "on-success"},
		{onSuccess: "ignore", onFailure: "ignore", success: false, action: "ignore", onType: "on-failure"},
		{onSuccess: "ignore", onFailure: "ignore", success: true, action: "ignore", onType: "on-success"},
	}
	for _, test := range tests {
		config := &plan.Service{
			OnFailure: test.onFailure,
			OnSuccess: test.onSuccess,
		}
		action, onType := servstate.GetAction(config, test.success)
		c.Check(string(action), Equals, test.action, Commentf("onSuccess=%q, onFailure=%q, success=%v",
			test.onSuccess, test.onFailure, test.success))
		c.Check(onType, Equals, test.onType, Commentf("onSuccess=%q, onFailure=%q, success=%v",
			test.onSuccess, test.onFailure, test.success))
	}
}

func (s *S) TestGetJitter(c *C) {
	// It's tricky to test a function that generates randomness, but ensure all
	// the values are in range, and that the number of values distributed across
	// each of 3 buckets is reasonable.
	var buckets [3]int
	for i := 0; i < 3000; i++ {
		jitter := s.manager.GetJitter(3 * time.Second)
		c.Assert(jitter >= 0 && jitter < 300*time.Millisecond, Equals, true)
		switch {
		case jitter >= 0 && jitter < 100*time.Millisecond:
			buckets[0]++
		case jitter >= 100*time.Millisecond && jitter < 200*time.Millisecond:
			buckets[1]++
		case jitter >= 200*time.Millisecond && jitter < 300*time.Millisecond:
			buckets[2]++
		default:
			c.Errorf("jitter %s outside range [0, 300ms)", jitter)
		}
	}
	for i := 0; i < 3; i++ {
		if buckets[i] < 800 || buckets[i] > 1200 { // exceedingly unlikely to be outside this range
			c.Errorf("bucket[%d] has too few or too many values in it (%d)", i, buckets[i])
		}
	}
}

func (s *S) TestCalculateNextBackoff(c *C) {
	tests := []struct {
		delay   time.Duration
		factor  float64
		limit   time.Duration
		current time.Duration
		next    time.Duration
	}{
		{delay: 500 * time.Millisecond, factor: 2, limit: 30 * time.Second, current: 0, next: 500 * time.Millisecond},
		{delay: 500 * time.Millisecond, factor: 2, limit: 30 * time.Second, current: 500 * time.Millisecond, next: time.Second},
		{delay: 500 * time.Millisecond, factor: 2, limit: 30 * time.Second, current: time.Second, next: 2 * time.Second},
		{delay: 500 * time.Millisecond, factor: 2, limit: 30 * time.Second, current: 16 * time.Second, next: 30 * time.Second},
		{delay: 500 * time.Millisecond, factor: 2, limit: 30 * time.Second, current: 30 * time.Second, next: 30 * time.Second},
		{delay: 500 * time.Millisecond, factor: 2, limit: 30 * time.Second, current: 1000 * time.Second, next: 30 * time.Second},

		{delay: time.Second, factor: 1.5, limit: 60 * time.Second, current: 0, next: time.Second},
		{delay: time.Second, factor: 1.5, limit: 60 * time.Second, current: time.Second, next: 1500 * time.Millisecond},
		{delay: time.Second, factor: 1.5, limit: 60 * time.Second, current: 1500 * time.Millisecond, next: 2250 * time.Millisecond},
		{delay: time.Second, factor: 1.5, limit: 60 * time.Second, current: 50 * time.Second, next: 60 * time.Second},
		{delay: time.Second, factor: 1.5, limit: 60 * time.Second, current: 60 * time.Second, next: 60 * time.Second},
		{delay: time.Second, factor: 1.5, limit: 60 * time.Second, current: 70 * time.Second, next: 60 * time.Second},
	}
	for _, test := range tests {
		config := &plan.Service{
			BackoffDelay:  plan.OptionalDuration{Value: test.delay},
			BackoffFactor: plan.OptionalFloat{Value: test.factor},
			BackoffLimit:  plan.OptionalDuration{Value: test.limit},
		}
		next := servstate.CalculateNextBackoff(config, test.current)
		c.Check(next, Equals, test.next, Commentf("delay=%s, factor=%g, limit=%s, current=%s",
			test.delay, test.factor, test.limit, test.current))
	}
}<|MERGE_RESOLUTION|>--- conflicted
+++ resolved
@@ -317,11 +317,7 @@
 	s.stopTestServices(c)
 }
 
-<<<<<<< HEAD
-func (s *S) TestReplanUpdatesServiceConfig(c *C) {
-=======
 func (s *S) TestReplanUpdatesConfig(c *C) {
->>>>>>> 3a9d2653
 	s.startTestServices(c)
 	defer s.stopTestServices(c)
 
@@ -348,11 +344,6 @@
 	c.Assert(err, IsNil)
 	config = s.manager.Config("test2")
 	c.Assert(config, NotNil)
-<<<<<<< HEAD
-	c.Assert(config.OnSuccess, Equals, plan.ActionIgnore)
-	c.Assert(config.Summary, Equals, "A summary!")
-	c.Assert(config.Command, Equals, command)
-=======
 	c.Check(config.OnSuccess, Equals, plan.ActionIgnore)
 	c.Check(config.Summary, Equals, "A summary!")
 	c.Check(config.Command, Equals, command)
@@ -380,7 +371,6 @@
 	c.Assert(config, NotNil)
 	c.Check(config.OnSuccess, Equals, plan.ActionIgnore)
 	c.Check(config.Summary, Equals, "A summary!")
->>>>>>> 3a9d2653
 }
 
 func (s *S) TestServiceLogs(c *C) {

// Copyright (c) 2021 Canonical Ltd
//
// This program is free software: you can redistribute it and/or modify
// it under the terms of the GNU General Public License version 3 as
// published by the Free Software Foundation.
//
// This program is distributed in the hope that it will be useful,
// but WITHOUT ANY WARRANTY; without even the implied warranty of
// MERCHANTABILITY or FITNESS FOR A PARTICULAR PURPOSE.  See the
// GNU General Public License for more details.
//
// You should have received a copy of the GNU General Public License
// along with this program.  If not, see <http://www.gnu.org/licenses/>.

package checkstate

import (
	"context"
	"sort"
	"sync"
	"time"

	"github.com/canonical/pebble/internal/logger"
	"github.com/canonical/pebble/internal/plan"
)

// CheckManager starts and manages the health checks.
type CheckManager struct {
	mutex           sync.Mutex
	checks          map[string]*checkData
	failureHandlers []FailureFunc
}

// FailureFunc is the type of function called when a failure action is triggered.
type FailureFunc func(name string)

// NewManager creates a new check manager.
func NewManager() *CheckManager {
	return &CheckManager{}
}

// AddFailureHandler adds f to the list of "failure handlers", functions that
// are called whenever a check hits its failure threshold.
func (m *CheckManager) AddFailureHandler(f FailureFunc) {
	m.failureHandlers = append(m.failureHandlers, f)
}

// Configure handles updates to the plan (server configuration),
// stopping the previous checks and starting the new ones as required.
func (m *CheckManager) Configure(p *plan.Plan) {
	m.mutex.Lock()
	defer m.mutex.Unlock()

	logger.Debugf("Configuring check manager (stopping %d, starting %d)",
		len(m.checks), len(p.Checks))

	// First stop existing checks.
	for _, check := range m.checks {
		check.cancel()
	}

	// Then configure and start new checks.
	checks := make(map[string]*checkData, len(p.Checks))
	for name, config := range p.Checks {
		ctx, cancel := context.WithCancel(context.Background())
		check := &checkData{
			config:  config,
			checker: newChecker(config),
			ctx:     ctx,
			cancel:  cancel,
			action:  m.callFailureHandlers,
		}
		checks[name] = check
		go check.loop()
	}
	m.checks = checks
}

func (m *CheckManager) callFailureHandlers(name string) {
	for _, f := range m.failureHandlers {
		f(name)
	}
}

// newChecker creates a new checker of the configured type.
func newChecker(config *plan.Check) checker {
	switch {
	case config.HTTP != nil:
		return &httpChecker{
			name:    config.Name,
			url:     config.HTTP.URL,
			headers: config.HTTP.Headers,
		}

	case config.TCP != nil:
		return &tcpChecker{
			name: config.Name,
			host: config.TCP.Host,
			port: config.TCP.Port,
		}

	case config.Exec != nil:
		return &execChecker{
			name:        config.Name,
			command:     config.Exec.Command,
			environment: config.Exec.Environment,
			userID:      config.Exec.UserID,
			user:        config.Exec.User,
			groupID:     config.Exec.GroupID,
			group:       config.Exec.Group,
			workingDir:  config.Exec.WorkingDir,
		}

	default:
		// This has already been checked when parsing the config.
		panic("internal error: invalid check config")
	}
}

// Checks returns the list of currently-configured checks and their status,
// ordered by name.
func (m *CheckManager) Checks() ([]*CheckInfo, error) {
	m.mutex.Lock()
	defer m.mutex.Unlock()

	infos := make([]*CheckInfo, 0, len(m.checks))
	for _, check := range m.checks {
		infos = append(infos, check.info())
	}

	sort.Slice(infos, func(i, j int) bool {
		return infos[i].Name < infos[j].Name
	})
	return infos, nil
}

// CheckInfo provides status information about a single check.
type CheckInfo struct {
	Name         string
	Level        plan.CheckLevel
	Healthy      bool
	Failures     int
	LastError    string
	ErrorDetails string
}

// checkData holds state for an active health check.
type checkData struct {
	config  *plan.Check
	checker checker
	ctx     context.Context
	cancel  context.CancelFunc
	action  FailureFunc

	mutex     sync.Mutex
	failures  int
	actionRan bool
	lastErr   error
}

type checker interface {
	check(ctx context.Context) error
}

func (c *checkData) loop() {
	logger.Debugf("Check %q starting with period %v", c.config.Name, c.config.Period.Value)

	ticker := time.NewTicker(c.config.Period.Value)
	defer ticker.Stop()

	for {
		select {
		case <-ticker.C:
			c.runCheck()
			if c.ctx.Err() != nil {
				// Don't re-run check in edge case where period is short and
				// in-flight check was cancelled.
				return
			}
		case <-c.ctx.Done():
			logger.Debugf("Check %q stopped: %v", c.config.Name, c.ctx.Err())
			return
		}
	}
}

func (c *checkData) runCheck() {
	// Run the check with a timeout.
	ctx, cancel := context.WithTimeout(c.ctx, c.config.Timeout.Value)
	defer cancel()
	err := c.checker.check(ctx)

	// Lock while we update state, as the manager may access these too.
	c.mutex.Lock()
	defer c.mutex.Unlock()

	if err != nil {
		if ctx.Err() == context.Canceled {
			// Check was stopped, don't trigger failure action.
			logger.Debugf("Check %q canceled in flight", c.config.Name)
			return
		}

		// Track failure, run failure action if "failures" threshold was hit.
		c.lastErr = err
		c.failures++
		logger.Noticef("Check %q failure %d (threshold %d): %v",
			c.config.Name, c.failures, c.config.Failures, err)
		if !c.actionRan && c.failures >= c.config.Failures {
			logger.Noticef("Check %q failure threshold %d hit, triggering action",
				c.config.Name, c.config.Failures)
			c.action(c.config.Name)
			c.actionRan = true
		}
		return
	}
	c.lastErr = nil
	c.failures = 0
	c.actionRan = false
}

// info returns user-facing check information for use in Checks (and tests).
func (c *checkData) info() *CheckInfo {
	c.mutex.Lock()
	defer c.mutex.Unlock()

	info := &CheckInfo{
		Name:     c.config.Name,
<<<<<<< HEAD
		Level:    c.config.Level,
		Healthy:  c.failures == 0,
=======
		Healthy:  c.failures < c.config.Failures,
>>>>>>> 98e5aa1e
		Failures: c.failures,
	}
	if c.lastErr != nil {
		info.LastError = c.lastErr.Error()
		if d, ok := c.lastErr.(interface{ Details() string }); ok {
			info.ErrorDetails = d.Details()
		}
	}
	return info
}<|MERGE_RESOLUTION|>--- conflicted
+++ resolved
@@ -226,12 +226,8 @@
 
 	info := &CheckInfo{
 		Name:     c.config.Name,
-<<<<<<< HEAD
 		Level:    c.config.Level,
-		Healthy:  c.failures == 0,
-=======
 		Healthy:  c.failures < c.config.Failures,
->>>>>>> 98e5aa1e
 		Failures: c.failures,
 	}
 	if c.lastErr != nil {

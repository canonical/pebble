--- conflicted
+++ resolved
@@ -23,7 +23,6 @@
 	"github.com/canonical/pebble/internal/logger"
 )
 
-<<<<<<< HEAD
 // MessageReader is an interface that wraps websocket message reading.
 type MessageReader interface {
 	NextReader() (messageType int, r io.Reader, err error)
@@ -41,48 +40,7 @@
 	MessageWriter
 }
 
-// WebsocketExecMirror mirrors a websocket connection with a set of Writer/Reader.
-func WebsocketExecMirror(conn MessageReadWriter, w io.WriteCloser, r io.ReadCloser, exited chan struct{}, fd int) (chan bool, chan bool) {
-	readDone := make(chan bool, 1)
-	writeDone := make(chan bool, 1)
-
-	go DefaultWriter(conn, w, writeDone)
-
-	go func(conn MessageWriter, r io.ReadCloser) {
-		in := ExecReaderToChannel(r, -1, exited, fd)
-		for {
-			buf, ok := <-in
-			if !ok {
-				r.Close()
-				logger.Debugf("Sending write barrier")
-				err := conn.WriteMessage(websocket.TextMessage, []byte{})
-				if err != nil {
-					logger.Debugf("Got err writing barrier %s", err)
-				}
-				readDone <- true
-				return
-			}
-
-			err := conn.WriteMessage(websocket.BinaryMessage, buf)
-			if err != nil {
-				logger.Debugf("Got err writing %s", err)
-				break
-			}
-		}
-
-		closeMsg := websocket.FormatCloseMessage(websocket.CloseNormalClosure, "")
-		conn.WriteMessage(websocket.CloseMessage, closeMsg)
-		readDone <- true
-		r.Close()
-	}(conn, r)
-
-	return readDone, writeDone
-}
-
 func DefaultWriter(conn MessageReader, w io.WriteCloser, writeDone chan<- bool) {
-=======
-func DefaultWriter(conn *websocket.Conn, w io.WriteCloser, writeDone chan<- bool) {
->>>>>>> 2fbdfdef
 	for {
 		mt, r, err := conn.NextReader()
 		if err != nil {
@@ -119,215 +77,7 @@
 	w.Close()
 }
 
-<<<<<<< HEAD
-// Extensively commented directly in the code. Please leave the comments!
-// Looking at this in a couple of months noone will know why and how this works
-// anymore.
-func ExecReaderToChannel(r io.Reader, bufferSize int, exited <-chan struct{}, fd int) <-chan []byte {
-	if bufferSize <= (128 * 1024) {
-		bufferSize = (128 * 1024)
-	}
-
-	ch := make(chan ([]byte))
-
-	// Takes care that the closeChannel() function is exactly executed once.
-	// This allows us to avoid using a mutex.
-	var once sync.Once
-	closeChannel := func() {
-		close(ch)
-	}
-
-	// [1]: This function has just one job: Dealing with the case where we
-	// are running an interactive shell session where we put a process in
-	// the background that does hold stdin/stdout open, but does not
-	// generate any output at all. This case cannot be dealt with in the
-	// following function call. Here's why: Assume the above case, now the
-	// attached child (the shell in this example) exits. This will not
-	// generate any poll() event: We won't get POLLHUP because the
-	// background process is holding stdin/stdout open and noone is writing
-	// to it. So we effectively block on GetPollRevents() in the function
-	// below. Hence, we use another go routine here who's only job is to
-	// handle that case: When we detect that the child has exited we check
-	// whether a POLLIN or POLLHUP event has been generated. If not, we know
-	// that there's nothing buffered on stdout and exit.
-	var attachedChildIsDead int32 = 0
-	go func() {
-		<-exited
-
-		atomic.StoreInt32(&attachedChildIsDead, 1)
-
-		ret, revents, err := GetPollRevents(fd, 0, (unix.POLLIN | unix.POLLPRI | unix.POLLERR | unix.POLLHUP | unix.POLLRDHUP | unix.POLLNVAL))
-		if ret < 0 {
-			logger.Noticef("Failed to poll(POLLIN | POLLPRI | POLLHUP | POLLRDHUP) on file descriptor: %s.", err)
-			// Something went wrong so let's exited otherwise we
-			// end up in an endless loop.
-			once.Do(closeChannel)
-		} else if ret > 0 {
-			if (revents & unix.POLLERR) > 0 {
-				logger.Noticef("Detected poll(POLLERR) event.")
-				// Read end has likely been closed so again,
-				// avoid an endless loop.
-				once.Do(closeChannel)
-			} else if (revents & unix.POLLNVAL) > 0 {
-				logger.Debugf("Detected poll(POLLNVAL) event.")
-				// Well, someone closed the fd havent they? So
-				// let's go home.
-				once.Do(closeChannel)
-			}
-		} else if ret == 0 {
-			logger.Debugf("No data in stdout: exiting.")
-			once.Do(closeChannel)
-		}
-	}()
-
-	go func() {
-		readSize := (128 * 1024)
-		offset := 0
-		buf := make([]byte, bufferSize)
-		avoidAtomicLoad := false
-
-		defer once.Do(closeChannel)
-		for {
-			nr := 0
-			var err error
-
-			ret, revents, err := GetPollRevents(fd, -1, (unix.POLLIN | unix.POLLPRI | unix.POLLERR | unix.POLLHUP | unix.POLLRDHUP | unix.POLLNVAL))
-			if ret < 0 {
-				// This condition is only reached in cases where we are massively f*cked since we even handle
-				// EINTR in the underlying C wrapper around poll(). So let's exit here.
-				logger.Noticef("Failed to poll(POLLIN | POLLPRI | POLLERR | POLLHUP | POLLRDHUP) on file descriptor: %s. Exiting.", err)
-				return
-			}
-
-			// [2]: If the process exits before all its data has been read by us and no other process holds stdin or
-			// stdout open, then we will observe a (POLLHUP | POLLRDHUP | POLLIN) event. This means, we need to
-			// keep on reading from the pty file descriptor until we get a simple POLLHUP back.
-			both := ((revents & (unix.POLLIN | unix.POLLPRI)) > 0) && ((revents & (unix.POLLHUP | unix.POLLRDHUP)) > 0)
-			if both {
-				logger.Debugf("Detected poll(POLLIN | POLLPRI | POLLHUP | POLLRDHUP) event.")
-				read := buf[offset : offset+readSize]
-				nr, err = r.Read(read)
-			}
-
-			if (revents & unix.POLLERR) > 0 {
-				logger.Noticef("Detected poll(POLLERR) event: exiting.")
-				return
-			} else if (revents & unix.POLLNVAL) > 0 {
-				logger.Noticef("Detected poll(POLLNVAL) event: exiting.")
-				return
-			}
-
-			if ((revents & (unix.POLLIN | unix.POLLPRI)) > 0) && !both {
-				// This might appear unintuitive at first but is actually a nice trick: Assume we are running
-				// a shell session in a container and put a process in the background that is writing to
-				// stdout. Now assume the attached process (aka the shell in this example) exits because we
-				// used Ctrl+D to send EOF or something. If no other process would be holding stdout open we
-				// would expect to observe either a (POLLHUP | POLLRDHUP | POLLIN | POLLPRI) event if there
-				// is still data buffered from the previous process or a simple (POLLHUP | POLLRDHUP) if
-				// no data is buffered. The fact that we only observe a (POLLIN | POLLPRI) event means that
-				// another process is holding stdout open and is writing to it.
-				// One counter argument that can be leveraged is (brauner looks at tycho :))
-				// "Hey, you need to write at least one additional tty buffer to make sure that
-				// everything that the attached child has written is actually shown."
-				// The answer to that is:
-				// "This case can only happen if the process has exited and has left data in stdout which
-				// would generate a (POLLIN | POLLPRI | POLLHUP | POLLRDHUP) event and this case is already
-				// handled and triggers another codepath. (See [2].)"
-				if avoidAtomicLoad || atomic.LoadInt32(&attachedChildIsDead) == 1 {
-					avoidAtomicLoad = true
-					// Handle race between atomic.StoreInt32() in the go routine
-					// explained in [1] and atomic.LoadInt32() in the go routine
-					// here:
-					// We need to check for (POLLHUP | POLLRDHUP) here again since we might
-					// still be handling a pure POLLIN event from a write prior to the childs
-					// exit. But the child might have exited right before and performed
-					// atomic.StoreInt32() to update attachedChildIsDead before we
-					// performed our atomic.LoadInt32(). This means we accidentally hit this
-					// codepath and are misinformed about the available poll() events. So we
-					// need to perform a non-blocking poll() again to exclude that case:
-					//
-					// - If we detect no (POLLHUP | POLLRDHUP) event we know the child
-					//   has already exited but someone else is holding stdin/stdout open and
-					//   writing to it.
-					//   Note that his case should only ever be triggered in situations like
-					//   running a shell and doing stuff like:
-					//    > ./lxc exec xen1 -- bash
-					//   root@xen1:~# yes &
-					//   .
-					//   .
-					//   .
-					//   now send Ctrl+D or type "exit". By the time the Ctrl+D/exit event is
-					//   triggered, we will have read all of the childs data it has written to
-					//   stdout and so we can assume that anything that comes now belongs to
-					//   the process that is holding stdin/stdout open.
-					//
-					// - If we detect a (POLLHUP | POLLRDHUP) event we know that we've
-					//   hit this codepath on accident caused by the race between
-					//   atomic.StoreInt32() in the go routine explained in [1] and
-					//   atomic.LoadInt32() in this go routine. So the next call to
-					//   GetPollRevents() will either return
-					//   (POLLIN | POLLPRI | POLLERR | POLLHUP | POLLRDHUP)
-					//   or (POLLHUP | POLLRDHUP). Both will trigger another codepath (See [2].)
-					//   that takes care that all data of the child that is buffered in
-					//   stdout is written out.
-					ret, revents, err := GetPollRevents(fd, 0, (unix.POLLIN | unix.POLLPRI | unix.POLLERR | unix.POLLHUP | unix.POLLRDHUP | unix.POLLNVAL))
-					if ret < 0 {
-						logger.Noticef("Failed to poll(POLLIN | POLLPRI | POLLERR | POLLHUP | POLLRDHUP) on file descriptor: %s. Exiting.", err)
-						return
-					} else if (revents & (unix.POLLHUP | unix.POLLRDHUP | unix.POLLERR | unix.POLLNVAL)) == 0 {
-						logger.Debugf("Exiting but background processes are still running.")
-						return
-					}
-				}
-				read := buf[offset : offset+readSize]
-				nr, err = r.Read(read)
-			}
-
-			// The attached process has exited and we have read all data that may have
-			// been buffered.
-			if ((revents & (unix.POLLHUP | unix.POLLRDHUP)) > 0) && !both {
-				logger.Debugf("Detected poll(POLLHUP) event: exiting.")
-				return
-			}
-
-			offset += nr
-			if offset > 0 && (offset+readSize >= bufferSize || err != nil) {
-				ch <- buf[0:offset]
-				offset = 0
-				buf = make([]byte, bufferSize)
-			}
-		}
-	}()
-
-	return ch
-}
-
-// GetPollRevents poll for events on provided fd.
-func GetPollRevents(fd int, timeout int, flags int) (int, int, error) {
-	pollFd := unix.PollFd{
-		Fd:      int32(fd),
-		Events:  int16(flags),
-		Revents: 0,
-	}
-	pollFds := []unix.PollFd{pollFd}
-
-again:
-	n, err := unix.Poll(pollFds, timeout)
-	if err != nil {
-		if err == syscall.EAGAIN || err == syscall.EINTR {
-			goto again
-		}
-
-		return -1, -1, err
-	}
-
-	return n, int(pollFds[0].Revents), err
-}
-
 func WebsocketSendStream(conn MessageWriter, r io.Reader, bufferSize int) chan bool {
-=======
-func WebsocketSendStream(conn *websocket.Conn, r io.Reader, bufferSize int) chan bool {
->>>>>>> 2fbdfdef
 	ch := make(chan bool)
 
 	if r == nil {

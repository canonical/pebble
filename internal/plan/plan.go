--- conflicted
+++ resolved
@@ -52,24 +52,7 @@
 
 // Copy returns a deep copy of the plan.
 func (p *Plan) Copy() *Plan {
-<<<<<<< HEAD
-	copied := *p
-	copied.Layers = make([]*Layer, len(p.Layers))
-	for i, layer := range p.Layers {
-		copied.Layers[i] = layer.Copy()
-	}
-	copied.Services = make(map[string]*Service, len(p.Services))
-	for name, service := range p.Services {
-		copied.Services[name] = service.Copy()
-	}
-	copied.Checks = make(map[string]*Check, len(p.Checks))
-	for name, check := range p.Checks {
-		copied.Checks[name] = check.Copy()
-	}
-	return &copied
-=======
 	return copystructure.Must(copystructure.Copy(p)).(*Plan)
->>>>>>> 739e9d21
 }
 
 type Layer struct {
@@ -123,60 +106,6 @@
 
 // Merge merges the fields set in other into c.
 func (s *Service) Merge(other *Service) {
-<<<<<<< HEAD
-	if other.Summary != "" {
-		s.Summary = other.Summary
-	}
-	if other.Description != "" {
-		s.Description = other.Description
-	}
-	if other.Startup != StartupUnknown {
-		s.Startup = other.Startup
-	}
-	if other.Command != "" {
-		s.Command = other.Command
-	}
-	if other.UserID != nil {
-		s.UserID = other.UserID
-	}
-	if other.User != "" {
-		s.User = other.User
-	}
-	if other.GroupID != nil {
-		s.GroupID = other.GroupID
-	}
-	if other.Group != "" {
-		s.Group = other.Group
-	}
-	s.Before = append(s.Before, other.Before...)
-	s.After = append(s.After, other.After...)
-	for k, v := range other.Environment {
-		if s.Environment == nil {
-			s.Environment = make(map[string]string)
-		}
-		s.Environment[k] = v
-	}
-	if other.OnSuccess != "" {
-		s.OnSuccess = other.OnSuccess
-	}
-	if other.OnFailure != "" {
-		s.OnFailure = other.OnFailure
-	}
-	for k, v := range other.OnCheckFailure {
-		if s.OnCheckFailure == nil {
-			s.OnCheckFailure = make(map[string]ServiceAction)
-		}
-		s.OnCheckFailure[k] = v
-	}
-	if other.BackoffDelay.IsSet {
-		s.BackoffDelay = other.BackoffDelay
-	}
-	if other.BackoffFactor.IsSet {
-		s.BackoffFactor = other.BackoffFactor
-	}
-	if other.BackoffLimit.IsSet {
-		s.BackoffLimit = other.BackoffLimit
-=======
 	mustMerge(s, other)
 }
 
@@ -184,7 +113,6 @@
 	err := mergo.Merge(dst, src, mergo.WithOverride, mergo.WithAppendSlice)
 	if err != nil {
 		panic(err)
->>>>>>> 739e9d21
 	}
 }
 
@@ -242,21 +170,7 @@
 
 // Copy returns a deep copy of the check configuration.
 func (c *Check) Copy() *Check {
-<<<<<<< HEAD
-	copied := *c
-	if c.HTTP != nil {
-		copied.HTTP = c.HTTP.Copy()
-	}
-	if c.TCP != nil {
-		copied.TCP = c.TCP.Copy()
-	}
-	if c.Exec != nil {
-		copied.Exec = c.Exec.Copy()
-	}
-	return &copied
-=======
 	return copystructure.Must(copystructure.Copy(c)).(*Check)
->>>>>>> 739e9d21
 }
 
 // Merge merges the fields set in other into c.
@@ -286,19 +200,7 @@
 
 // Merge merges the fields set in other into c.
 func (c *HTTPCheck) Merge(other *HTTPCheck) {
-<<<<<<< HEAD
-	if other.URL != "" {
-		c.URL = other.URL
-	}
-	for k, v := range other.Headers {
-		if c.Headers == nil {
-			c.Headers = make(map[string]string)
-		}
-		c.Headers[k] = v
-	}
-=======
 	mustMerge(c, other)
->>>>>>> 739e9d21
 }
 
 // TCPCheck holds the configuration for an HTTP health check.
@@ -335,36 +237,7 @@
 
 // Merge merges the fields set in other into c.
 func (c *ExecCheck) Merge(other *ExecCheck) {
-<<<<<<< HEAD
-	if other.Command != "" {
-		c.Command = other.Command
-	}
-	for k, v := range other.Environment {
-		if c.Environment == nil {
-			c.Environment = make(map[string]string)
-		}
-		c.Environment[k] = v
-	}
-	if other.UserID != nil {
-		userID := *other.UserID
-		c.UserID = &userID
-	}
-	if other.User != "" {
-		c.User = other.User
-	}
-	if other.GroupID != nil {
-		groupID := *other.GroupID
-		c.GroupID = &groupID
-	}
-	if other.Group != "" {
-		c.Group = other.Group
-	}
-	if other.WorkingDir != "" {
-		c.WorkingDir = other.WorkingDir
-	}
-=======
 	mustMerge(c, other)
->>>>>>> 739e9d21
 }
 
 // FormatError is the error returned when a layer has a format error, such as

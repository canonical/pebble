// Copyright (c) 2014-2020 Canonical Ltd
//
// This program is free software: you can redistribute it and/or modify
// it under the terms of the GNU General Public License version 3 as
// published by the Free Software Foundation.
//
// This program is distributed in the hope that it will be useful,
// but WITHOUT ANY WARRANTY; without even the implied warranty of
// MERCHANTABILITY or FITNESS FOR A PARTICULAR PURPOSE.  See the
// GNU General Public License for more details.
//
// You should have received a copy of the GNU General Public License
// along with this program.  If not, see <http://www.gnu.org/licenses/>.

package daemon

import (
	"bytes"
	"context"
	"encoding/json"
	"fmt"
	"net/http"
	"net/http/httptest"
	"time"

	"github.com/canonical/pebble/internal/overlord/state"

	"gopkg.in/check.v1"
)

func setupChanges(st *state.State) []string {
	chg1 := st.NewChange("install", "install...")
	chg1.Set("service-names", []string{"funky-service-name"})
	t1 := st.NewTask("download", "1...")
	t2 := st.NewTask("activate", "2...")
	chg1.AddAll(state.NewTaskSet(t1, t2))
	t1.Logf("l11")
	t1.Logf("l12")
	chg2 := st.NewChange("remove", "remove..")
	t3 := st.NewTask("unlink", "1...")
	chg2.AddTask(t3)
	t3.SetStatus(state.ErrorStatus)
	t3.Errorf("rm failed")

	return []string{chg1.ID(), chg2.ID(), t1.ID(), t2.ID(), t3.ID()}
}

func (s *apiSuite) TestStateChangesDefaultToInProgress(c *check.C) {
	restore := state.FakeTime(time.Date(2016, 04, 21, 1, 2, 3, 0, time.UTC))
	defer restore()

	// Setup
	d := s.daemon(c)
	st := d.overlord.State()
	st.Lock()
	setupChanges(st)
	st.Unlock()

	stateChangesCmd := apiCmd("/v1/changes")

	// Execute
	req, err := http.NewRequest("GET", "/v1/changes", nil)
	c.Assert(err, check.IsNil)
	rsp := v1GetChanges(stateChangesCmd, req, nil).(*resp)

	// Verify
	c.Check(rsp.Type, check.Equals, ResponseTypeSync)
	c.Check(rsp.Status, check.Equals, 200)
	c.Assert(rsp.Result, check.HasLen, 1)

	res, err := rsp.MarshalJSON()
	c.Assert(err, check.IsNil)

	c.Check(string(res), check.Matches, `.*{"id":"\w+","kind":"install","summary":"install...","status":"Do","tasks":\[{"id":"\w+","kind":"download","summary":"1...","status":"Do","log":\["2016-04-21T01:02:03Z INFO l11","2016-04-21T01:02:03Z INFO l12"],"progress":{"label":"","done":0,"total":1},"spawn-time":"2016-04-21T01:02:03Z"}.*`)
}

func (s *apiSuite) TestStateChangesInProgress(c *check.C) {
	restore := state.FakeTime(time.Date(2016, 04, 21, 1, 2, 3, 0, time.UTC))
	defer restore()

	// Setup
	d := s.daemon(c)
	st := d.overlord.State()
	st.Lock()
	setupChanges(st)
	st.Unlock()

	stateChangesCmd := apiCmd("/v1/changes")

	// Execute
	req, err := http.NewRequest("GET", "/v1/changes?select=in-progress", nil)
	c.Assert(err, check.IsNil)
	rsp := v1GetChanges(stateChangesCmd, req, nil).(*resp)

	// Verify
	c.Check(rsp.Type, check.Equals, ResponseTypeSync)
	c.Check(rsp.Status, check.Equals, 200)
	c.Assert(rsp.Result, check.HasLen, 1)

	res, err := rsp.MarshalJSON()
	c.Assert(err, check.IsNil)

	c.Check(string(res), check.Matches, `.*{"id":"\w+","kind":"install","summary":"install...","status":"Do","tasks":\[{"id":"\w+","kind":"download","summary":"1...","status":"Do","log":\["2016-04-21T01:02:03Z INFO l11","2016-04-21T01:02:03Z INFO l12"],"progress":{"label":"","done":0,"total":1},"spawn-time":"2016-04-21T01:02:03Z"}.*],"ready":false,"spawn-time":"2016-04-21T01:02:03Z"}.*`)
}

func (s *apiSuite) TestStateChangesAll(c *check.C) {
	restore := state.FakeTime(time.Date(2016, 04, 21, 1, 2, 3, 0, time.UTC))
	defer restore()

	// Setup
	d := s.daemon(c)
	st := d.overlord.State()
	st.Lock()
	setupChanges(st)
	st.Unlock()

	stateChangesCmd := apiCmd("/v1/changes")

	// Execute
	req, err := http.NewRequest("GET", "/v1/changes?select=all", nil)
	c.Assert(err, check.IsNil)
	rsp := v1GetChanges(stateChangesCmd, req, nil).(*resp)

	// Verify
	c.Check(rsp.Status, check.Equals, 200)
	c.Assert(rsp.Result, check.HasLen, 2)

	res, err := rsp.MarshalJSON()
	c.Assert(err, check.IsNil)

	c.Check(string(res), check.Matches, `.*{"id":"\w+","kind":"install","summary":"install...","status":"Do","tasks":\[{"id":"\w+","kind":"download","summary":"1...","status":"Do","log":\["2016-04-21T01:02:03Z INFO l11","2016-04-21T01:02:03Z INFO l12"],"progress":{"label":"","done":0,"total":1},"spawn-time":"2016-04-21T01:02:03Z"}.*],"ready":false,"spawn-time":"2016-04-21T01:02:03Z"}.*`)
	c.Check(string(res), check.Matches, `.*{"id":"\w+","kind":"remove","summary":"remove..","status":"Error","tasks":\[{"id":"\w+","kind":"unlink","summary":"1...","status":"Error","log":\["2016-04-21T01:02:03Z ERROR rm failed"],"progress":{"label":"","done":1,"total":1},"spawn-time":"2016-04-21T01:02:03Z","ready-time":"2016-04-21T01:02:03Z"}.*],"ready":true,"err":"[^"]+".*`)
}

func (s *apiSuite) TestStateChangesReady(c *check.C) {
	restore := state.FakeTime(time.Date(2016, 04, 21, 1, 2, 3, 0, time.UTC))
	defer restore()

	// Setup
	d := s.daemon(c)
	st := d.overlord.State()
	st.Lock()
	setupChanges(st)
	st.Unlock()

	stateChangesCmd := apiCmd("/v1/changes")

	// Execute
	req, err := http.NewRequest("GET", "/v1/changes?select=ready", nil)
	c.Assert(err, check.IsNil)
	rsp := v1GetChanges(stateChangesCmd, req, nil).(*resp)

	// Verify
	c.Check(rsp.Status, check.Equals, 200)
	c.Assert(rsp.Result, check.HasLen, 1)

	res, err := rsp.MarshalJSON()
	c.Assert(err, check.IsNil)

	c.Check(string(res), check.Matches, `.*{"id":"\w+","kind":"remove","summary":"remove..","status":"Error","tasks":\[{"id":"\w+","kind":"unlink","summary":"1...","status":"Error","log":\["2016-04-21T01:02:03Z ERROR rm failed"],"progress":{"label":"","done":1,"total":1},"spawn-time":"2016-04-21T01:02:03Z","ready-time":"2016-04-21T01:02:03Z"}.*],"ready":true,"err":"[^"]+".*`)
}

func (s *apiSuite) TestStateChangesForServiceName(c *check.C) {
	restore := state.FakeTime(time.Date(2016, 04, 21, 1, 2, 3, 0, time.UTC))
	defer restore()

	// Setup
	d := s.daemon(c)
	st := d.overlord.State()
	st.Lock()
	setupChanges(st)
	st.Unlock()

	stateChangesCmd := apiCmd("/v1/changes")

	// Execute
	req, err := http.NewRequest("GET", "/v1/changes?for=funky-service-name&select=all", nil)
	c.Assert(err, check.IsNil)
	rsp := v1GetChanges(stateChangesCmd, req, nil).(*resp)

	// Verify
	c.Check(rsp.Type, check.Equals, ResponseTypeSync)
	c.Check(rsp.Status, check.Equals, 200)
	c.Assert(rsp.Result, check.FitsTypeOf, []*changeInfo(nil))

	res := rsp.Result.([]*changeInfo)
	c.Assert(res, check.HasLen, 1)
	c.Check(res[0].Kind, check.Equals, `install`)

	_, err = rsp.MarshalJSON()
	c.Assert(err, check.IsNil)
}

func (s *apiSuite) TestStateChange(c *check.C) {
	restore := state.FakeTime(time.Date(2016, 04, 21, 1, 2, 3, 0, time.UTC))
	defer restore()

	// Setup
	d := s.daemon(c)
	st := d.overlord.State()
	st.Lock()
	ids := setupChanges(st)
	chg := st.Change(ids[0])
	chg.Set("api-data", map[string]int{"n": 42})
	st.Unlock()
	s.vars = map[string]string{"id": ids[0]}

	stateChangeCmd := apiCmd("/v1/changes/{id}")

	// Execute
	req, err := http.NewRequest("POST", "/v1/change/"+ids[0], nil)
	c.Assert(err, check.IsNil)
	rsp := v1GetChange(stateChangeCmd, req, nil).(*resp)
	rec := httptest.NewRecorder()
	rsp.ServeHTTP(rec, req)

	// Verify
	c.Check(rec.Code, check.Equals, 200)
	c.Check(rsp.Status, check.Equals, 200)
	c.Check(rsp.Type, check.Equals, ResponseTypeSync)
	c.Check(rsp.Result, check.NotNil)

	var body map[string]interface{}
	err = json.Unmarshal(rec.Body.Bytes(), &body)
	c.Check(err, check.IsNil)
	c.Check(body["result"], check.DeepEquals, map[string]interface{}{
		"id":         ids[0],
		"kind":       "install",
		"summary":    "install...",
		"status":     "Do",
		"ready":      false,
		"spawn-time": "2016-04-21T01:02:03Z",
		"tasks": []interface{}{
			map[string]interface{}{
				"id":         ids[2],
				"kind":       "download",
				"summary":    "1...",
				"status":     "Do",
				"log":        []interface{}{"2016-04-21T01:02:03Z INFO l11", "2016-04-21T01:02:03Z INFO l12"},
				"progress":   map[string]interface{}{"label": "", "done": 0., "total": 1.},
				"spawn-time": "2016-04-21T01:02:03Z",
			},
			map[string]interface{}{
				"id":         ids[3],
				"kind":       "activate",
				"summary":    "2...",
				"status":     "Do",
				"progress":   map[string]interface{}{"label": "", "done": 0., "total": 1.},
				"spawn-time": "2016-04-21T01:02:03Z",
			},
		},
		"data": map[string]interface{}{
			"n": float64(42),
		},
	})
}

func (s *apiSuite) TestStateChangeAbort(c *check.C) {
	restore := state.FakeTime(time.Date(2016, 04, 21, 1, 2, 3, 0, time.UTC))
	defer restore()

	soon := 0
	restore = FakeStateEnsureBefore(func(st *state.State, d time.Duration) {
		soon++
	})
	defer restore()

	// Setup
	d := s.daemon(c)
	st := d.overlord.State()
	st.Lock()
	ids := setupChanges(st)
	st.Unlock()
	s.vars = map[string]string{"id": ids[0]}

	buf := bytes.NewBufferString(`{"action": "abort"}`)

	stateChangeCmd := apiCmd("/v1/changes/{id}")

	// Execute
	req, err := http.NewRequest("POST", "/v1/changes/"+ids[0], buf)
	c.Assert(err, check.IsNil)
	rsp := v1PostChange(stateChangeCmd, req, nil).(*resp)
	rec := httptest.NewRecorder()
	rsp.ServeHTTP(rec, req)

	// Ensure scheduled
	c.Check(soon, check.Equals, 1)

	// Verify
	c.Check(rec.Code, check.Equals, 200)
	c.Check(rsp.Status, check.Equals, 200)
	c.Check(rsp.Type, check.Equals, ResponseTypeSync)
	c.Check(rsp.Result, check.NotNil)

	var body map[string]interface{}
	err = json.Unmarshal(rec.Body.Bytes(), &body)
	c.Check(err, check.IsNil)
	c.Check(body["result"], check.DeepEquals, map[string]interface{}{
		"id":         ids[0],
		"kind":       "install",
		"summary":    "install...",
		"status":     "Hold",
		"ready":      true,
		"spawn-time": "2016-04-21T01:02:03Z",
		"ready-time": "2016-04-21T01:02:03Z",
		"tasks": []interface{}{
			map[string]interface{}{
				"id":         ids[2],
				"kind":       "download",
				"summary":    "1...",
				"status":     "Hold",
				"log":        []interface{}{"2016-04-21T01:02:03Z INFO l11", "2016-04-21T01:02:03Z INFO l12"},
				"progress":   map[string]interface{}{"label": "", "done": 1., "total": 1.},
				"spawn-time": "2016-04-21T01:02:03Z",
				"ready-time": "2016-04-21T01:02:03Z",
			},
			map[string]interface{}{
				"id":         ids[3],
				"kind":       "activate",
				"summary":    "2...",
				"status":     "Hold",
				"progress":   map[string]interface{}{"label": "", "done": 1., "total": 1.},
				"spawn-time": "2016-04-21T01:02:03Z",
				"ready-time": "2016-04-21T01:02:03Z",
			},
		},
	})
}

func (s *apiSuite) TestStateChangeAbortIsReady(c *check.C) {
	restore := state.FakeTime(time.Date(2016, 04, 21, 1, 2, 3, 0, time.UTC))
	defer restore()

	// Setup
	d := s.daemon(c)
	st := d.overlord.State()
	st.Lock()
	ids := setupChanges(st)
	st.Change(ids[0]).SetStatus(state.DoneStatus)
	st.Unlock()
	s.vars = map[string]string{"id": ids[0]}

	buf := bytes.NewBufferString(`{"action": "abort"}`)

	stateChangeCmd := apiCmd("/v1/changes/{id}")

	// Execute
	req, err := http.NewRequest("POST", "/v1/changes/"+ids[0], buf)
	c.Assert(err, check.IsNil)
	rsp := v1PostChange(stateChangeCmd, req, nil).(*resp)
	rec := httptest.NewRecorder()
	rsp.ServeHTTP(rec, req)

	// Verify
	c.Check(rec.Code, check.Equals, 400)
	c.Check(rsp.Status, check.Equals, 400)
	c.Check(rsp.Type, check.Equals, ResponseTypeError)
	c.Check(rsp.Result, check.NotNil)

	var body map[string]interface{}
	err = json.Unmarshal(rec.Body.Bytes(), &body)
	c.Check(err, check.IsNil)
	c.Check(body["result"], check.DeepEquals, map[string]interface{}{
		"message": fmt.Sprintf("cannot abort change %s with nothing pending", ids[0]),
	})
}

<<<<<<< HEAD
func (s *apiSuite) TestStateChangeNotFound(c *check.C) {
=======
func (s *apiSuite) TestWaitChangeNotFound(c *check.C) {
>>>>>>> 92ac5410
	s.daemon(c)
	req, err := http.NewRequest("GET", "/v1/changes/x/wait", nil)
	c.Assert(err, check.IsNil)
	rsp := v1GetChangeWait(apiCmd("/v1/changes/{id}/wait"), req, nil).(*resp)
	c.Check(rsp.Status, check.Equals, 404)
}

<<<<<<< HEAD
func (s *apiSuite) TestStateChangeInvalidTimeout(c *check.C) {
	// Setup
	d := s.daemon(c)
	st := d.overlord.State()
	st.Lock()
	change := st.NewChange("exec", "Exec")
	task := st.NewTask("exec", "Exec")
	change.AddAll(state.NewTaskSet(task))
	st.Unlock()

	// Execute
	s.vars = map[string]string{"id": change.ID()}
	req, err := http.NewRequest("GET", "/v1/changes/"+change.ID()+"/wait?timeout=BAD", nil)
	c.Assert(err, check.IsNil)
	rsp := v1GetChangeWait(apiCmd("/v1/changes/{id}/wait"), req, nil).(*resp)

	// Verify
	c.Check(rsp.Status, check.Equals, 400)
}

func (s *apiSuite) TestStateChangeWait(c *check.C) {
	ready := s.testStateChangeWait(c, "", func(st *state.State, change *state.Change) {
=======
func (s *apiSuite) TestWaitChangeInvalidTimeout(c *check.C) {
	rec, rsp, _ := s.testWaitChange(context.Background(), c, "?timeout=BAD", nil)
	c.Check(rec.Code, check.Equals, 400)
	c.Check(rsp.Status, check.Equals, 400)
	c.Check(rsp.Type, check.Equals, ResponseTypeError)
	result := rsp.Result.(*errorResult)
	c.Check(result.Message, check.Matches, "invalid timeout .*")
}

func (s *apiSuite) TestWaitChangeSuccess(c *check.C) {
	rec, rsp, changeID := s.testWaitChange(context.Background(), c, "", func(st *state.State, change *state.Change) {
>>>>>>> 92ac5410
		// Mark change ready after a short interval
		time.Sleep(10 * time.Millisecond)
		st.Lock()
		change.SetStatus(state.DoneStatus)
		st.Unlock()
	})
<<<<<<< HEAD
	c.Check(ready, check.Equals, true)
}

func (s *apiSuite) TestStateChangeWaitTimeout(c *check.C) {
	ready := s.testStateChangeWait(c, "?timeout=10ms", func(st *state.State, change *state.Change) {})
	c.Check(ready, check.Equals, false)
}

func (s *apiSuite) testStateChangeWait(c *check.C, query string, markReady func(st *state.State, change *state.Change)) bool {
=======

	c.Check(rec.Code, check.Equals, 200)
	c.Check(rsp.Status, check.Equals, 200)
	c.Check(rsp.Type, check.Equals, ResponseTypeSync)
	c.Check(rsp.Result, check.NotNil)

	var body map[string]interface{}
	err := json.Unmarshal(rec.Body.Bytes(), &body)
	c.Check(err, check.IsNil)
	result := body["result"].(map[string]interface{})
	c.Check(result["id"].(string), check.Equals, changeID)
	c.Check(result["kind"].(string), check.Equals, "exec")
	c.Check(result["ready"].(bool), check.Equals, true)
}

func (s *apiSuite) TestWaitChangeCancel(c *check.C) {
	ctx, cancel := context.WithTimeout(context.Background(), 10*time.Millisecond)
	defer cancel()

	rec, rsp, _ := s.testWaitChange(ctx, c, "", nil)
	c.Check(rec.Code, check.Equals, 500)
	c.Check(rsp.Status, check.Equals, 500)
	c.Check(rsp.Type, check.Equals, ResponseTypeError)
	result := rsp.Result.(*errorResult)
	c.Check(result.Message, check.Equals, "request cancelled")
}

func (s *apiSuite) TestWaitChangeTimeout(c *check.C) {
	rec, rsp, _ := s.testWaitChange(context.Background(), c, "?timeout=10ms", nil)
	c.Check(rec.Code, check.Equals, 504)
	c.Check(rsp.Status, check.Equals, 504)
	c.Check(rsp.Type, check.Equals, ResponseTypeError)
	result := rsp.Result.(*errorResult)
	c.Check(result.Message, check.Matches, "timed out waiting for change .*")
}

func (s *apiSuite) TestWaitChangeTimeoutCancel(c *check.C) {
	ctx, cancel := context.WithTimeout(context.Background(), 10*time.Millisecond)
	defer cancel()

	rec, rsp, _ := s.testWaitChange(ctx, c, "?timeout=20ms", nil)
	c.Check(rec.Code, check.Equals, 500)
	c.Check(rsp.Status, check.Equals, 500)
	c.Check(rsp.Type, check.Equals, ResponseTypeError)
	result := rsp.Result.(*errorResult)
	c.Check(result.Message, check.Equals, "request cancelled")
}

func (s *apiSuite) testWaitChange(ctx context.Context, c *check.C, query string, markReady func(st *state.State, change *state.Change)) (*httptest.ResponseRecorder, *resp, string) {
>>>>>>> 92ac5410
	// Setup
	d := s.daemon(c)
	st := d.overlord.State()
	st.Lock()
	change := st.NewChange("exec", "Exec")
	task := st.NewTask("exec", "Exec")
	change.AddAll(state.NewTaskSet(task))
	st.Unlock()
<<<<<<< HEAD
	go markReady(st, change)

	// Execute
	s.vars = map[string]string{"id": change.ID()}
	req, err := http.NewRequest("GET", "/v1/changes/"+change.ID()+"/wait"+query, nil)
=======

	if markReady != nil {
		go markReady(st, change)
	}

	// Execute
	s.vars = map[string]string{"id": change.ID()}
	req, err := http.NewRequestWithContext(ctx, "GET", "/v1/changes/"+change.ID()+"/wait"+query, nil)
>>>>>>> 92ac5410
	c.Assert(err, check.IsNil)
	rsp := v1GetChangeWait(apiCmd("/v1/changes/{id}/wait"), req, nil).(*resp)
	rec := httptest.NewRecorder()
	rsp.ServeHTTP(rec, req)
<<<<<<< HEAD

	// Verify
	c.Check(rec.Code, check.Equals, 200)
	c.Check(rsp.Status, check.Equals, 200)
	c.Check(rsp.Result, check.NotNil)

	var body map[string]interface{}
	err = json.Unmarshal(rec.Body.Bytes(), &body)
	c.Check(err, check.IsNil)
	result := body["result"].(map[string]interface{})
	c.Check(result["id"].(string), check.Equals, change.ID())
	c.Check(result["kind"].(string), check.Equals, "exec")
	return result["ready"].(bool)
=======
	return rec, rsp, change.ID()
>>>>>>> 92ac5410
}<|MERGE_RESOLUTION|>--- conflicted
+++ resolved
@@ -366,11 +366,7 @@
 	})
 }
 
-<<<<<<< HEAD
-func (s *apiSuite) TestStateChangeNotFound(c *check.C) {
-=======
 func (s *apiSuite) TestWaitChangeNotFound(c *check.C) {
->>>>>>> 92ac5410
 	s.daemon(c)
 	req, err := http.NewRequest("GET", "/v1/changes/x/wait", nil)
 	c.Assert(err, check.IsNil)
@@ -378,30 +374,6 @@
 	c.Check(rsp.Status, check.Equals, 404)
 }
 
-<<<<<<< HEAD
-func (s *apiSuite) TestStateChangeInvalidTimeout(c *check.C) {
-	// Setup
-	d := s.daemon(c)
-	st := d.overlord.State()
-	st.Lock()
-	change := st.NewChange("exec", "Exec")
-	task := st.NewTask("exec", "Exec")
-	change.AddAll(state.NewTaskSet(task))
-	st.Unlock()
-
-	// Execute
-	s.vars = map[string]string{"id": change.ID()}
-	req, err := http.NewRequest("GET", "/v1/changes/"+change.ID()+"/wait?timeout=BAD", nil)
-	c.Assert(err, check.IsNil)
-	rsp := v1GetChangeWait(apiCmd("/v1/changes/{id}/wait"), req, nil).(*resp)
-
-	// Verify
-	c.Check(rsp.Status, check.Equals, 400)
-}
-
-func (s *apiSuite) TestStateChangeWait(c *check.C) {
-	ready := s.testStateChangeWait(c, "", func(st *state.State, change *state.Change) {
-=======
 func (s *apiSuite) TestWaitChangeInvalidTimeout(c *check.C) {
 	rec, rsp, _ := s.testWaitChange(context.Background(), c, "?timeout=BAD", nil)
 	c.Check(rec.Code, check.Equals, 400)
@@ -413,24 +385,12 @@
 
 func (s *apiSuite) TestWaitChangeSuccess(c *check.C) {
 	rec, rsp, changeID := s.testWaitChange(context.Background(), c, "", func(st *state.State, change *state.Change) {
->>>>>>> 92ac5410
 		// Mark change ready after a short interval
 		time.Sleep(10 * time.Millisecond)
 		st.Lock()
 		change.SetStatus(state.DoneStatus)
 		st.Unlock()
 	})
-<<<<<<< HEAD
-	c.Check(ready, check.Equals, true)
-}
-
-func (s *apiSuite) TestStateChangeWaitTimeout(c *check.C) {
-	ready := s.testStateChangeWait(c, "?timeout=10ms", func(st *state.State, change *state.Change) {})
-	c.Check(ready, check.Equals, false)
-}
-
-func (s *apiSuite) testStateChangeWait(c *check.C, query string, markReady func(st *state.State, change *state.Change)) bool {
-=======
 
 	c.Check(rec.Code, check.Equals, 200)
 	c.Check(rsp.Status, check.Equals, 200)
@@ -480,7 +440,6 @@
 }
 
 func (s *apiSuite) testWaitChange(ctx context.Context, c *check.C, query string, markReady func(st *state.State, change *state.Change)) (*httptest.ResponseRecorder, *resp, string) {
->>>>>>> 92ac5410
 	// Setup
 	d := s.daemon(c)
 	st := d.overlord.State()
@@ -489,13 +448,6 @@
 	task := st.NewTask("exec", "Exec")
 	change.AddAll(state.NewTaskSet(task))
 	st.Unlock()
-<<<<<<< HEAD
-	go markReady(st, change)
-
-	// Execute
-	s.vars = map[string]string{"id": change.ID()}
-	req, err := http.NewRequest("GET", "/v1/changes/"+change.ID()+"/wait"+query, nil)
-=======
 
 	if markReady != nil {
 		go markReady(st, change)
@@ -504,26 +456,9 @@
 	// Execute
 	s.vars = map[string]string{"id": change.ID()}
 	req, err := http.NewRequestWithContext(ctx, "GET", "/v1/changes/"+change.ID()+"/wait"+query, nil)
->>>>>>> 92ac5410
 	c.Assert(err, check.IsNil)
 	rsp := v1GetChangeWait(apiCmd("/v1/changes/{id}/wait"), req, nil).(*resp)
 	rec := httptest.NewRecorder()
 	rsp.ServeHTTP(rec, req)
-<<<<<<< HEAD
-
-	// Verify
-	c.Check(rec.Code, check.Equals, 200)
-	c.Check(rsp.Status, check.Equals, 200)
-	c.Check(rsp.Result, check.NotNil)
-
-	var body map[string]interface{}
-	err = json.Unmarshal(rec.Body.Bytes(), &body)
-	c.Check(err, check.IsNil)
-	result := body["result"].(map[string]interface{})
-	c.Check(result["id"].(string), check.Equals, change.ID())
-	c.Check(result["kind"].(string), check.Equals, "exec")
-	return result["ready"].(bool)
-=======
 	return rec, rsp, change.ID()
->>>>>>> 92ac5410
 }
--- conflicted
+++ resolved
@@ -83,15 +83,13 @@
 	UserOK: true,
 	GET:    v1GetTaskWebsocket,
 }, {
-<<<<<<< HEAD
+	Path:   "/v1/signals",
+	UserOK: true,
+	POST:   v1PostSignals,
+}, {
 	Path:   "/v1/checks",
 	UserOK: true,
 	GET:    v1GetChecks,
-=======
-	Path:   "/v1/signals",
-	UserOK: true,
-	POST:   v1PostSignals,
->>>>>>> f13e56cf
 }}
 
 var (

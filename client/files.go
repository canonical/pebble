--- conflicted
+++ resolved
@@ -20,13 +20,9 @@
 	"encoding/json"
 	"fmt"
 	"io"
-<<<<<<< HEAD
 	"mime"
 	"mime/multipart"
-=======
-	"mime/multipart"
 	"net/textproto"
->>>>>>> ae3351fa
 	"net/url"
 	"os"
 	"strconv"
@@ -375,8 +371,149 @@
 	return nil
 }
 
-<<<<<<< HEAD
-// PullOptions contains the options for a call to Pull.
+type PushOptions struct {
+	// Source is the source of data to write (required).
+	Source io.Reader
+
+	// Path indicates the absolute path of the file in the destination
+	// machine (required).
+	Path string
+
+	// MakeDirs, if true, will create any non-existing directories in the path
+	// to the remote file. If false (the default) the call to Push will
+	// fail if any of the parent directories of path do not exist.
+	MakeDirs bool
+
+	// Permissions indicates the mode of the file on the destination machine.
+	// If 0 or unset, defaults to 0644. Note that, when used together with MakeDirs,
+	// the directories that are created will not use this mode, but 0755.
+	Permissions os.FileMode
+
+	// UserID indicates the user ID of the owner for the file on the destination
+	// machine. When used together with MakeDirs, the directories that are
+	// created will also be owned by this user.
+	UserID *int
+
+	// User indicates the name of the owner user for the file on the destination
+	// machine. When used together with MakeDirs, the directories that are
+	// created will also be owned by this user.
+	User string
+
+	// GroupID indicates the ID of the owner group for the file on the destination
+	// machine. When used together with MakeDirs, the directories that are
+	// created will also be owned by this user.
+	GroupID *int
+
+	// Group indicates the name of the owner group for the file on the
+	// machine. When used together with MakeDirs, the directories that are
+	// created will also be owned by this user.
+	Group string
+}
+
+type writeFilesPayload struct {
+	Action string           `json:"action"`
+	Files  []writeFilesItem `json:"files"`
+}
+
+type writeFilesItem struct {
+	Path        string `json:"path"`
+	MakeDirs    bool   `json:"make-dirs"`
+	Permissions string `json:"permissions"`
+	UserID      *int   `json:"user-id"`
+	User        string `json:"user"`
+	GroupID     *int   `json:"group-id"`
+	Group       string `json:"group"`
+}
+
+var quoteEscaper = strings.NewReplacer("\\", "\\\\", `"`, "\\\"")
+
+func escapeQuotes(s string) string {
+	return quoteEscaper.Replace(s)
+}
+
+// Push writes content to a path on the remote system.
+func (client *Client) Push(opts *PushOptions) error {
+	var permissions string
+	if opts.Permissions != 0 {
+		permissions = fmt.Sprintf("%03o", opts.Permissions)
+	}
+
+	payload := writeFilesPayload{
+		Action: "write",
+		Files: []writeFilesItem{{
+			Path:        opts.Path,
+			MakeDirs:    opts.MakeDirs,
+			Permissions: permissions,
+			UserID:      opts.UserID,
+			User:        opts.User,
+			GroupID:     opts.GroupID,
+			Group:       opts.Group,
+		}},
+	}
+
+	var body bytes.Buffer
+	mw := multipart.NewWriter(&body)
+
+	// Encode metadata part of the header
+	part, err := mw.CreatePart(textproto.MIMEHeader{
+		"Content-Type":        {"application/json"},
+		"Content-Disposition": {`form-data; name="request"`},
+	})
+	if err != nil {
+		return fmt.Errorf("cannot encode metadata in request payload: %w", err)
+	}
+
+	// Buffer for multipart header/footer
+	if err := json.NewEncoder(part).Encode(&payload); err != nil {
+		return err
+	}
+
+	// Encode file part of the header
+	escapedPath := escapeQuotes(opts.Path)
+	_, err = mw.CreatePart(textproto.MIMEHeader{
+		"Content-Type":        {"application/octet-stream"},
+		"Content-Disposition": {fmt.Sprintf(`form-data; name="files"; filename="%s"`, escapedPath)},
+	})
+	if err != nil {
+		return fmt.Errorf("cannot encode file in request payload: %w", err)
+	}
+
+	header := body.String()
+
+	// Encode multipart footer
+	body.Reset()
+	mw.Close()
+	footer := body.String()
+
+	resp, err := client.Requester().Do(context.Background(), &RequestOptions{
+		Type:    SyncRequest,
+		Method:  "POST",
+		Path:    "/v1/files",
+		Headers: map[string]string{"Content-Type": mw.FormDataContentType()},
+		Body:    io.MultiReader(strings.NewReader(header), opts.Source, strings.NewReader(footer)),
+	})
+	if err != nil {
+		return err
+	}
+
+	var result []fileResult
+	if err = resp.DecodeResult(&result); err != nil {
+		return err
+	}
+	if len(result) != 1 {
+		return fmt.Errorf("expected exactly one result from API, got %d", len(result))
+	}
+	if result[0].Error != nil {
+		return &Error{
+			Kind:    result[0].Error.Kind,
+			Value:   result[0].Error.Value,
+			Message: result[0].Error.Message,
+		}
+	}
+
+	return nil
+}
+
 type PullOptions struct {
 	// Path indicates the absolute path of the file in the remote system
 	// (required).
@@ -465,147 +602,5 @@
 	if fr[0].Error != nil {
 		return fr[0].Error
 	}
-=======
-type PushOptions struct {
-	// Source is the source of data to write (required).
-	Source io.Reader
-
-	// Path indicates the absolute path of the file in the destination
-	// machine (required).
-	Path string
-
-	// MakeDirs, if true, will create any non-existing directories in the path
-	// to the remote file. If false (the default) the call to Push will
-	// fail if any of the parent directories of path do not exist.
-	MakeDirs bool
-
-	// Permissions indicates the mode of the file on the destination machine.
-	// If 0 or unset, defaults to 0644. Note that, when used together with MakeDirs,
-	// the directories that are created will not use this mode, but 0755.
-	Permissions os.FileMode
-
-	// UserID indicates the user ID of the owner for the file on the destination
-	// machine. When used together with MakeDirs, the directories that are
-	// created will also be owned by this user.
-	UserID *int
-
-	// User indicates the name of the owner user for the file on the destination
-	// machine. When used together with MakeDirs, the directories that are
-	// created will also be owned by this user.
-	User string
-
-	// GroupID indicates the ID of the owner group for the file on the destination
-	// machine. When used together with MakeDirs, the directories that are
-	// created will also be owned by this user.
-	GroupID *int
-
-	// Group indicates the name of the owner group for the file on the
-	// machine. When used together with MakeDirs, the directories that are
-	// created will also be owned by this user.
-	Group string
-}
-
-type writeFilesPayload struct {
-	Action string           `json:"action"`
-	Files  []writeFilesItem `json:"files"`
-}
-
-type writeFilesItem struct {
-	Path        string `json:"path"`
-	MakeDirs    bool   `json:"make-dirs"`
-	Permissions string `json:"permissions"`
-	UserID      *int   `json:"user-id"`
-	User        string `json:"user"`
-	GroupID     *int   `json:"group-id"`
-	Group       string `json:"group"`
-}
-
-var quoteEscaper = strings.NewReplacer("\\", "\\\\", `"`, "\\\"")
-
-func escapeQuotes(s string) string {
-	return quoteEscaper.Replace(s)
-}
-
-// Push writes content to a path on the remote system.
-func (client *Client) Push(opts *PushOptions) error {
-	var permissions string
-	if opts.Permissions != 0 {
-		permissions = fmt.Sprintf("%03o", opts.Permissions)
-	}
-
-	payload := writeFilesPayload{
-		Action: "write",
-		Files: []writeFilesItem{{
-			Path:        opts.Path,
-			MakeDirs:    opts.MakeDirs,
-			Permissions: permissions,
-			UserID:      opts.UserID,
-			User:        opts.User,
-			GroupID:     opts.GroupID,
-			Group:       opts.Group,
-		}},
-	}
-
-	var body bytes.Buffer
-	mw := multipart.NewWriter(&body)
-
-	// Encode metadata part of the header
-	part, err := mw.CreatePart(textproto.MIMEHeader{
-		"Content-Type":        {"application/json"},
-		"Content-Disposition": {`form-data; name="request"`},
-	})
-	if err != nil {
-		return fmt.Errorf("cannot encode metadata in request payload: %w", err)
-	}
-
-	// Buffer for multipart header/footer
-	if err := json.NewEncoder(part).Encode(&payload); err != nil {
-		return err
-	}
-
-	// Encode file part of the header
-	escapedPath := escapeQuotes(opts.Path)
-	_, err = mw.CreatePart(textproto.MIMEHeader{
-		"Content-Type":        {"application/octet-stream"},
-		"Content-Disposition": {fmt.Sprintf(`form-data; name="files"; filename="%s"`, escapedPath)},
-	})
-	if err != nil {
-		return fmt.Errorf("cannot encode file in request payload: %w", err)
-	}
-
-	header := body.String()
-
-	// Encode multipart footer
-	body.Reset()
-	mw.Close()
-	footer := body.String()
-
-	resp, err := client.Requester().Do(context.Background(), &RequestOptions{
-		Type:    SyncRequest,
-		Method:  "POST",
-		Path:    "/v1/files",
-		Headers: map[string]string{"Content-Type": mw.FormDataContentType()},
-		Body:    io.MultiReader(strings.NewReader(header), opts.Source, strings.NewReader(footer)),
-	})
-	if err != nil {
-		return err
-	}
-
-	var result []fileResult
-	if err = resp.DecodeResult(&result); err != nil {
-		return err
-	}
-	if len(result) != 1 {
-		return fmt.Errorf("expected exactly one result from API, got %d", len(result))
-	}
-	if result[0].Error != nil {
-		return &Error{
-			Kind:    result[0].Error.Kind,
-			Value:   result[0].Error.Value,
-			Message: result[0].Error.Message,
-		}
-	}
-
->>>>>>> ae3351fa
 	return nil
 }
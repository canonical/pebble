--- conflicted
+++ resolved
@@ -26,11 +26,7 @@
 	Access IdentityAccess `json:"access" yaml:"access"`
 
 	// One or more of the following type-specific configuration fields must be
-<<<<<<< HEAD
-	// non-nil (currently the only types are "local" and "basic").
-=======
 	// non-nil.
->>>>>>> edccbacc
 	Local *LocalIdentity `json:"local,omitempty" yaml:"local,omitempty"`
 	Basic *BasicIdentity `json:"basic,omitempty" yaml:"basic,omitempty"`
 }
@@ -53,11 +49,7 @@
 }
 
 // BasicIdentity holds identity configuration specific to the "basic" type
-<<<<<<< HEAD
-// (for username/password authentication).
-=======
 // (for HTTP basic authentication).
->>>>>>> edccbacc
 type BasicIdentity struct {
 	Password string `json:"password" yaml:"password"`
 }
